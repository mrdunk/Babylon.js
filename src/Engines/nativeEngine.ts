--- conflicted
+++ resolved
@@ -1,1445 +1,1425 @@
-import { Nullable, IndicesArray, DataArray } from "../types";
-import { Engine, EngineCapabilities } from "../Engines/engine";
-import { VertexBuffer } from "../Meshes/buffer";
-import { InternalTexture } from "../Materials/Textures/internalTexture";
-import { IInternalTextureLoader } from "../Materials/Textures/internalTextureLoader";
-import { Texture } from "../Materials/Textures/texture";
-import { BaseTexture } from "../Materials/Textures/baseTexture";
-import { VideoTexture } from "../Materials/Textures/videoTexture";
-import { RenderTargetTexture } from "../Materials/Textures/renderTargetTexture";
-<<<<<<< HEAD
-import { Effect, EffectCreationOptions, EffectFallbacks } from "../Materials/effect";
-=======
-import { Effect } from "../Materials/effect";
-import { DataBuffer } from '../Meshes/dataBuffer';
->>>>>>> fd73f6ec
-import { Tools } from "../Misc/tools";
-import { Observer } from "../Misc/observable";
-import { EnvironmentTextureTools, EnvironmentTextureSpecularInfoV1 } from "../Misc/environmentTextureTools";
-import { Color4, Matrix, Viewport, Color3 } from "../Maths/math";
-import { Scene } from "../scene";
-import { RenderTargetCreationOptions } from "../Materials/Textures/renderTargetCreationOptions";
-import { IPipelineContext } from './IPipelineContext';
-import { WebRequest } from '../Misc/webRequest';
-
-interface INativeEngine {
-    requestAnimationFrame(callback: () => void): void;
-
-    createVertexArray(): any;
-    deleteVertexArray(vertexArray: any): void;
-    bindVertexArray(vertexArray: any): void;
-
-    createIndexBuffer(data: ArrayBufferView): any;
-    deleteIndexBuffer(buffer: any): void;
-    recordIndexBuffer(vertexArray: any, buffer: any): void;
-
-    createVertexBuffer(data: ArrayBufferView, byteStride: number, infos: Array<{ location: number, numElements: number, type: number, normalized: boolean, byteOffset: number }>): any;
-    deleteVertexBuffer(buffer: any): void;
-    recordVertexBuffer(vertexArray: any, buffer: any): void;
-
-    createProgram(vertexShader: string, fragmentShader: string): any;
-    getUniforms(shaderProgram: any, uniformsNames: string[]): WebGLUniformLocation[];
-    getAttributes(shaderProgram: any, attributeNames: string[]): number[];
-    setProgram(program: any): void;
-
-    setState(culling: boolean, zOffset: number, reverseSide: boolean): void;
-    setZOffset(zOffset: number): void;
-    getZOffset(): number;
-    setDepthTest(enable: boolean): void;
-    getDepthWrite(): boolean;
-    setDepthWrite(enable: boolean): void;
-    setColorWrite(enable: boolean): void;
-    setBlendMode(blendMode: number): void;
-
-    setMatrix(uniform: WebGLUniformLocation, matrix: Float32Array): void;
-    setIntArray(uniform: WebGLUniformLocation, array: Int32Array): void;
-    setIntArray2(uniform: WebGLUniformLocation, array: Int32Array): void;
-    setIntArray3(uniform: WebGLUniformLocation, array: Int32Array): void;
-    setIntArray4(uniform: WebGLUniformLocation, array: Int32Array): void;
-    setFloatArray(uniform: WebGLUniformLocation, array: Float32Array | number[]): void;
-    setFloatArray2(uniform: WebGLUniformLocation, array: Float32Array | number[]): void;
-    setFloatArray3(uniform: WebGLUniformLocation, array: Float32Array | number[]): void;
-    setFloatArray4(uniform: WebGLUniformLocation, array: Float32Array | number[]): void;
-    setMatrices(uniform: WebGLUniformLocation, matrices: Float32Array): void;
-    setMatrix3x3(uniform: WebGLUniformLocation, matrix: Float32Array): void;
-    setMatrix2x2(uniform: WebGLUniformLocation, matrix: Float32Array): void;
-    setFloat(uniform: WebGLUniformLocation, value: number): void;
-    setFloat2(uniform: WebGLUniformLocation, x: number, y: number): void;
-    setFloat3(uniform: WebGLUniformLocation, x: number, y: number, z: number): void;
-    setBool(uniform: WebGLUniformLocation, bool: number): void;
-    setFloat4(uniform: WebGLUniformLocation, x: number, y: number, z: number, w: number): void;
-
-    createTexture(): WebGLTexture;
-    loadTexture(texture: WebGLTexture, buffer: ArrayBuffer | Blob, mipMap: boolean): void;
-    loadCubeTexture(texture: WebGLTexture, data: Array<Array<ArrayBufferView>>, flipY : boolean): void;
-    getTextureWidth(texture: WebGLTexture): number;
-    getTextureHeight(texture: WebGLTexture): number;
-    setTextureSampling(texture: WebGLTexture, filter: number): void; // filter is a NativeFilter.XXXX value.
-    setTextureWrapMode(texture: WebGLTexture, addressModeU: number, addressModeV: number, addressModeW: number): void; // addressModes are NativeAddressMode.XXXX values.
-    setTextureAnisotropicLevel(texture: WebGLTexture, value: number): void;
-    setTexture(uniform: WebGLUniformLocation, texture: Nullable<WebGLTexture>): void;
-    deleteTexture(texture: Nullable<WebGLTexture>): void;
-
-    drawIndexed(fillMode: number, indexStart: number, indexCount: number): void;
-    draw(fillMode: number, vertexStart: number, vertexCount: number): void;
-
-    clear(r: number, g: number, b: number, a: number, backBuffer: boolean, depth: boolean, stencil: boolean): void;
-
-    getRenderWidth(): number;
-    getRenderHeight(): number;
-}
-
-class NativePipelineContext implements IPipelineContext {
-    // TODO: async should be true?
-    public isAsync = false;
-    public isReady = false;
-
-    // TODO: what should this do?
-    public _handlesSpectorRebuildCallback(onCompiled: (compiledObject: any) => void): void {
-        throw new Error("Not implemented");
-    }
-
-    public nativeProgram: any;
-}
-
-class NativeDataBuffer extends DataBuffer {
-    constructor(id: number, data: DataArray) {
-        super();
-        this.id = id;
-        this.data = data;
-    }
-
-    public readonly id: number;
-    public readonly data: DataArray;
-    public nativeIndexBuffer?: any;
-    public nativeVertexBuffer?: any;
-}
-
-// Must match Filter enum in SpectreEngine.h.
-class NativeFilter {
-    public static readonly POINT = 0;
-    public static readonly MINPOINT_MAGPOINT_MIPPOINT = NativeFilter.POINT;
-    public static readonly BILINEAR = 1;
-    public static readonly MINLINEAR_MAGLINEAR_MIPPOINT = NativeFilter.BILINEAR;
-    public static readonly TRILINEAR = 2;
-    public static readonly MINLINEAR_MAGLINEAR_MIPLINEAR = NativeFilter.TRILINEAR;
-    public static readonly ANISOTROPIC = 3;
-    public static readonly POINT_COMPARE = 4;
-    public static readonly TRILINEAR_COMPARE = 5;
-    public static readonly MINBILINEAR_MAGPOINT = 6;
-    public static readonly MINLINEAR_MAGPOINT_MIPLINEAR = NativeFilter.MINBILINEAR_MAGPOINT;
-    public static readonly MINPOINT_MAGPOINT_MIPLINEAR = 7;
-    public static readonly MINPOINT_MAGLINEAR_MIPPOINT = 8;
-    public static readonly MINPOINT_MAGLINEAR_MIPLINEAR = 9;
-    public static readonly MINLINEAR_MAGPOINT_MIPPOINT = 10;
-}
-
-// Must match AddressMode enum in SpectreEngine.h.
-class NativeAddressMode {
-    public static readonly WRAP = 0;
-    public static readonly MIRROR = 1;
-    public static readonly CLAMP = 2;
-    public static readonly BORDER = 3;
-    public static readonly MIRROR_ONCE = 4;
-}
-
-// Must match BlendMode in SpectreEngine.h.
-class NativeBlendMode {
-    public static readonly REPLACE = 0;
-    public static readonly OVER = 1;
-    public static readonly UNDER = 2;
-    public static readonly INSIDE = 3;
-    public static readonly ERASE = 4;
-    public static readonly NULL = 5;
-    public static readonly CLEAR = 6;
-    public static readonly STRAIGHT_REPLACE = 7;
-    public static readonly STRAIGHT_OVER = 8;
-    public static readonly STRAIGHT_ADD = 9;
-    public static readonly ADD = 10;
-    public static readonly SCREEN = 11;
-    public static readonly MULTIPLY = 12;
-    public static readonly MULTIPLY2X = 13;
-    public static readonly INTERPOLATE = 14;
-    public static readonly MINIMUM = 15;
-    public static readonly MAXIMUM = 16;
-    public static readonly MAXIMUM_ALPHA = 17;
-    public static readonly ADD_ALPHA = 18;
-    public static readonly BLACK_REPLACE = 19;
-    public static readonly BLACK_OVER = 20;
-    public static readonly BLACK_UNDER = 21;
-    public static readonly BLACK_INSIDE = 22;
-    public static readonly ALPHA_COVERAGE_MASK = 23;
-    public static readonly DUAL_COLOR_MULTIPLY_ADD = 24;
-    public static readonly COMBINE = 25;
-    public static readonly BLEND_OPAQUE = NativeBlendMode.REPLACE;
-    public static readonly BLEND_ALPHA_PREMULTIPLIED = NativeBlendMode.OVER;
-    public static readonly BLEND_ALPHA_STRAIGHT = NativeBlendMode.STRAIGHT_OVER;
-}
-
-/** @hidden */
-declare var nativeEngine: INativeEngine;
-
-/** @hidden */
-export class NativeEngineOptions {
-    public textureSize = 512;
-
-    public deterministicLockstep = false;
-    public lockstepMaxSteps = 4;
-}
-
-/** @hidden */
-export class NativeEngine extends Engine {
-    private readonly _native: INativeEngine = nativeEngine;
-    private readonly _options: NativeEngineOptions;
-
-    private _nextBufferId = 0;
-
-    public isDeterministicLockStep(): boolean {
-        return this._options.deterministicLockstep;
-    }
-
-    public getLockstepMaxSteps(): number {
-        return this._options.lockstepMaxSteps;
-    }
-
-    public getHardwareScalingLevel(): number {
-        return 1.0;
-    }
-
-    public constructor(options: NativeEngineOptions = new NativeEngineOptions()) {
-        super(null);
-
-        if (options.deterministicLockstep === undefined) {
-            options.deterministicLockstep = false;
-        }
-
-        if (options.lockstepMaxSteps === undefined) {
-            options.lockstepMaxSteps = 4;
-        }
-
-        this._options = options;
-
-        // TODO: Initialize this more correctly based on the hardware capabilities reported by Spectre.
-        // Init caps
-        // We consider we are on a webgl1 capable device
-
-        this._caps = new EngineCapabilities();
-        this._caps.maxTexturesImageUnits = 16;
-        this._caps.maxVertexTextureImageUnits = 16;
-        this._caps.maxTextureSize = 512;
-        this._caps.maxCubemapTextureSize = 512;
-        this._caps.maxRenderTextureSize = 512;
-        this._caps.maxVertexAttribs = 16;
-        this._caps.maxVaryingVectors = 16;
-        this._caps.maxFragmentUniformVectors = 16;
-        this._caps.maxVertexUniformVectors = 16;
-
-        // Extensions
-        this._caps.standardDerivatives = true;
-
-        this._caps.astc = null;
-        this._caps.s3tc = null;
-        this._caps.pvrtc = null;
-        this._caps.etc1 = null;
-        this._caps.etc2 = null;
-
-        this._caps.maxAnisotropy = 16;  // TODO: Retrieve this smartly. Currently set to D3D11 maximum allowable value.
-        this._caps.uintIndices = false;
-        this._caps.fragmentDepthSupported = false;
-        this._caps.highPrecisionShaderSupported = true;
-
-        this._caps.colorBufferFloat = false;
-        this._caps.textureFloat = false;
-        this._caps.textureFloatLinearFiltering = false;
-        this._caps.textureFloatRender = false;
-
-        this._caps.textureHalfFloat = false;
-        this._caps.textureHalfFloatLinearFiltering = false;
-        this._caps.textureHalfFloatRender = false;
-
-        this._caps.textureLOD = true;
-        this._caps.drawBuffersExtension = false;
-
-        this._caps.depthTextureExtension = false;
-        this._caps.vertexArrayObject = true;
-        this._caps.instancedArrays = false;
-
-        Tools.Log("Babylon Native (v" + Engine.Version + ") launched");
-
-        // Wrappers
-        if (typeof URL === "undefined") {
-            (window.URL as any) = {
-                createObjectURL: function() { },
-                revokeObjectURL: function() { }
-            };
-        }
-
-        if (typeof Blob === "undefined") {
-            (window.Blob as any) = function() { };
-        }
-    }
-
-    /**
-     * Can be used to override the current requestAnimationFrame requester.
-     * @hidden
-     */
-    protected _queueNewFrame(bindedRenderFunction: any, requester: any): number {
-        this._native.requestAnimationFrame(bindedRenderFunction);
-        return 0;
-    }
-
-    public clear(color: Color4, backBuffer: boolean, depth: boolean, stencil: boolean = false): void {
-        this._native.clear(color.r, color.g, color.b, color.a, backBuffer, depth, stencil);
-    }
-
-    public createIndexBuffer(indices: IndicesArray): NativeDataBuffer {
-        const data = this._normalizeIndexData(indices);
-        const buffer = new NativeDataBuffer(this._nextBufferId++, data);
-        buffer.references = 1;
-        buffer.is32Bits = (data.BYTES_PER_ELEMENT === 4);
-        return buffer;
-    }
-
-    public createVertexBuffer(data: DataArray): NativeDataBuffer {
-        const buffer = new NativeDataBuffer(this._nextBufferId++, data);
-        buffer.references = 1;
-        return buffer;
-    }
-
-    public recordVertexArrayObject(vertexBuffers: { [key: string]: VertexBuffer; }, indexBuffer: Nullable<NativeDataBuffer>, effect: Effect): WebGLVertexArrayObject {
-        const vertexArray = this._native.createVertexArray();
-
-        // Index
-        if (indexBuffer) {
-            if (!indexBuffer.nativeIndexBuffer) {
-                indexBuffer.nativeIndexBuffer = this._native.createIndexBuffer(indexBuffer.data as ArrayBufferView);
-            }
-
-            this._native.recordIndexBuffer(vertexArray, indexBuffer.nativeIndexBuffer);
-        }
-
-        // Vertex
-
-        // Map the vertex buffers that point to the same underlying buffer.
-        const map: { [id: number]: { buffer: NativeDataBuffer, byteStride: number, infos: Array<{ location: number, numElements: number, type: number, normalized: boolean, byteOffset: number }> } } = {};
-        const attributes = effect.getAttributesNames();
-        for (let index = 0; index < attributes.length; index++) {
-            const location = effect.getAttributeLocation(index);
-            if (location >= 0) {
-                const kind = attributes[index];
-                const vertexBuffer = vertexBuffers[kind];
-                if (vertexBuffer) {
-                    const buffer = vertexBuffer.getBuffer() as Nullable<NativeDataBuffer>;
-                    if (buffer) {
-                        let entry = map[buffer.id];
-                        if (!entry) {
-                            entry = { buffer: buffer, byteStride: vertexBuffer.byteStride, infos: [] };
-                            map[buffer.id] = entry;
-                        }
-
-                        // TODO: check if byteStride matches for all vertex buffers??
-
-                        entry.infos.push({
-                            location: location,
-                            numElements: vertexBuffer.getSize(),
-                            type: vertexBuffer.type,
-                            normalized: vertexBuffer.normalized,
-                            byteOffset: vertexBuffer.byteOffset
-                        });
-                    }
-                }
-            }
-        }
-
-        // Record vertex buffer for each unique buffer.
-        for (const id in map) {
-            const entry = map[id];
-            const buffer = entry.buffer;
-            if (!buffer.nativeVertexBuffer) {
-                // TODO: handle non-normalized non-float data (shader always expects float data)
-
-                const data = ArrayBuffer.isView(buffer.data) ? buffer.data : new Float32Array(buffer.data);
-                buffer.nativeVertexBuffer = this._native.createVertexBuffer(data, entry.byteStride, entry.infos);
-            }
-            this._native.recordVertexBuffer(vertexArray, buffer.nativeVertexBuffer);
-        }
-
-        return vertexArray;
-    }
-
-    public bindVertexArrayObject(vertexArray: WebGLVertexArrayObject): void {
-        this._native.bindVertexArray(vertexArray);
-    }
-
-    public releaseVertexArrayObject(vertexArray: WebGLVertexArrayObject) {
-        this._native.deleteVertexArray(vertexArray);
-    }
-
-    public getAttributes(pipelineContext: IPipelineContext, attributesNames: string[]): number[] {
-        const nativePipelineContext = pipelineContext as NativePipelineContext;
-        return this._native.getAttributes(nativePipelineContext.nativeProgram, attributesNames);
-    }
-
-    /**
-     * Draw a list of indexed primitives
-     * @param fillMode defines the primitive to use
-     * @param indexStart defines the starting index
-     * @param indexCount defines the number of index to draw
-     * @param instancesCount defines the number of instances to draw (if instanciation is enabled)
-     */
-    public drawElementsType(fillMode: number, indexStart: number, indexCount: number, instancesCount?: number): void {
-        // Apply states
-        this._drawCalls.addCount(1, false);
-
-        // TODO: Make this implementation more robust like core Engine version.
-
-        // Render
-        //var indexFormat = this._uintIndicesCurrentlySet ? this._gl.UNSIGNED_INT : this._gl.UNSIGNED_SHORT;
-
-        //var mult = this._uintIndicesCurrentlySet ? 4 : 2;
-        // if (instancesCount) {
-        //     this._gl.drawElementsInstanced(drawMode, indexCount, indexFormat, indexStart * mult, instancesCount);
-        // } else {
-        this._native.drawIndexed(fillMode, indexStart, indexCount);
-        // }
-    }
-
-    /**
-     * Draw a list of unindexed primitives
-     * @param fillMode defines the primitive to use
-     * @param verticesStart defines the index of first vertex to draw
-     * @param verticesCount defines the count of vertices to draw
-     * @param instancesCount defines the number of instances to draw (if instanciation is enabled)
-     */
-    public drawArraysType(fillMode: number, verticesStart: number, verticesCount: number, instancesCount?: number): void {
-        // Apply states
-        this._drawCalls.addCount(1, false);
-
-        // TODO: Make this implementation more robust like core Engine version.
-
-        // if (instancesCount) {
-        //     this._gl.drawArraysInstanced(drawMode, verticesStart, verticesCount, instancesCount);
-        // } else {
-        this._native.draw(fillMode, verticesStart, verticesCount);
-        // }
-    }
-
-<<<<<<< HEAD
-    /**
-     * Create a new effect (used to store vertex/fragment shaders)
-     * @param baseName defines the base name of the effect (The name of file without .fragment.fx or .vertex.fx)
-     * @param attributesNamesOrOptions defines either a list of attribute names or an EffectCreationOptions object
-     * @param uniformsNamesOrEngine defines either a list of uniform names or the engine to use
-     * @param samplers defines an array of string used to represent textures
-     * @param defines defines the string containing the defines to use to compile the shaders
-     * @param fallbacks defines the list of potential fallbacks to use if shader conmpilation fails
-     * @param onCompiled defines a function to call when the effect creation is successful
-     * @param onError defines a function to call when the effect creation has failed
-     * @param indexParameters defines an object containing the index values to use to compile shaders (like the maximum number of simultaneous lights)
-     * @returns the new Effect
-     */
-    public createEffect(baseName: any, attributesNamesOrOptions: string[] | EffectCreationOptions, uniformsNamesOrEngine: string[] | Engine, samplers?: string[], defines?: string, fallbacks?: EffectFallbacks,
-        onCompiled?: (effect: Effect) => void, onError?: (effect: Effect, errors: string) => void, indexParameters?: any): Effect {
-        var vertex = baseName.vertexElement || baseName.vertex || baseName;
-        var fragment = baseName.fragmentElement || baseName.fragment || baseName;
-
-        var name = vertex + "+" + fragment + "@" + (defines ? defines : (<EffectCreationOptions>attributesNamesOrOptions).defines);
-        if (this._compiledEffects[name]) {
-            var compiledEffect = <Effect>this._compiledEffects[name];
-            if (onCompiled && compiledEffect.isReady()) {
-                onCompiled(compiledEffect);
-            }
-
-            return compiledEffect;
-        }
-        var effect = new Effect(baseName, attributesNamesOrOptions, uniformsNamesOrEngine, samplers, this, defines, fallbacks, onCompiled, onError, indexParameters, false);
-        effect._key = name;
-        this._compiledEffects[name] = effect;
-
-        return effect;
-    }
-
-    /**
-     * Directly creates a webGL program
-     * @param vertexCode defines the vertex shader code to use
-     * @param fragmentCode defines the fragment shader code to use
-     * @param context defines the webGL context to use (if not set, the current one will be used)
-     * @param transformFeedbackVaryings defines the list of transform feedback varyings to use
-     * @returns the new webGL program
-     */
-    public createRawShaderProgram(vertexCode: string, fragmentCode: string, context?: WebGLRenderingContext, transformFeedbackVaryings: Nullable<string[]> = null): WebGLProgramInfo {
-        return {
-            nativeProgram: this._native.createProgram(vertexCode, fragmentCode),
-            isParallelCompiled: false
-        };
-=======
-    public createPipelineContext(): IPipelineContext {
-        return new NativePipelineContext();
->>>>>>> fd73f6ec
-    }
-
-    public _preparePipelineContext(pipelineContext: IPipelineContext, vertexSourceCode: string, fragmentSourceCode: string, createAsRaw: boolean, rebuildRebind: any, defines: Nullable<string>, transformFeedbackVaryings: Nullable<string[]>) {
-        const nativePipelineContext = pipelineContext as NativePipelineContext;
-
-        if (createAsRaw) {
-            nativePipelineContext.nativeProgram = this.createRawShaderProgram(pipelineContext, vertexSourceCode, fragmentSourceCode, undefined, transformFeedbackVaryings);
-        }
-        else {
-            nativePipelineContext.nativeProgram = this.createShaderProgram(pipelineContext, vertexSourceCode, fragmentSourceCode, defines, undefined, transformFeedbackVaryings);
-        }
-    }
-
-    /** @hidden */
-    public _isRenderingStateCompiled(pipelineContext: IPipelineContext): boolean {
-        // TODO: support async shader compilcation
-        return true;
-    }
-
-    /** @hidden */
-    public _executeWhenRenderingStateIsCompiled(pipelineContext: IPipelineContext, action: () => void) {
-        // TODO: support async shader compilcation
-        action();
-    }
-
-    public createRawShaderProgram(pipelineContext: IPipelineContext, vertexCode: string, fragmentCode: string, context?: WebGLRenderingContext, transformFeedbackVaryings: Nullable<string[]> = null): any {
-        throw new Error("Not Supported");
-    }
-
-    public createShaderProgram(pipelineContext: IPipelineContext, vertexCode: string, fragmentCode: string, defines: Nullable<string>, context?: WebGLRenderingContext, transformFeedbackVaryings: Nullable<string[]> = null): any {
-        context = context || this._gl;
-
-        this.onBeforeShaderCompilationObservable.notifyObservers(this);
-
-        const shaderVersion = (this._webGLVersion > 1) ? "#version 300 es\n#define WEBGL2 \n" : "";
-        const vertexShader = Engine._concatenateShader(vertexCode, defines, shaderVersion);
-        const fragmentShader = Engine._concatenateShader(fragmentCode, defines, shaderVersion);
-
-        const program = this._native.createProgram(vertexShader, fragmentShader);
-
-        this.onAfterShaderCompilationObservable.notifyObservers(this);
-
-        return program;
-    }
-
-    protected _setProgram(program: WebGLProgram): void {
-        if (this._currentProgram !== program) {
-            this._native.setProgram(program);
-            this._currentProgram = program;
-        }
-    }
-
-    public _releaseEffect(effect: Effect): void {
-        // TODO
-    }
-
-    public _deletePipelineContext(pipelineContext: IPipelineContext): void {
-        // TODO
-    }
-
-    public getUniforms(pipelineContext: IPipelineContext, uniformsNames: string[]): WebGLUniformLocation[] {
-        const nativePipelineContext = pipelineContext as NativePipelineContext;
-        return this._native.getUniforms(nativePipelineContext.nativeProgram, uniformsNames);
-    }
-
-    public bindUniformBlock(pipelineContext: IPipelineContext, blockName: string, index: number): void {
-        // TODO
-        throw new Error("Not Implemented");
-    }
-
-    public bindSamplers(effect: Effect): void {
-        const nativePipelineContext = effect.getPipelineContext() as NativePipelineContext;
-        this._setProgram(nativePipelineContext.nativeProgram);
-
-        // TODO: share this with engine?
-        var samplers = effect.getSamplers();
-        for (var index = 0; index < samplers.length; index++) {
-            var uniform = effect.getUniform(samplers[index]);
-
-            if (uniform) {
-                this._boundUniforms[index] = uniform;
-            }
-        }
-        this._currentEffect = null;
-    }
-
-    public setMatrix(uniform: WebGLUniformLocation, matrix: Matrix): void {
-        if (!uniform) {
-            return;
-        }
-
-        this._native.setMatrix(uniform, matrix.toArray() as Float32Array);
-    }
-
-    public getRenderWidth(useScreen = false): number {
-        if (!useScreen && this._currentRenderTarget) {
-            return this._currentRenderTarget.width;
-        }
-
-        return this._native.getRenderWidth();
-    }
-
-    public getRenderHeight(useScreen = false): number {
-        if (!useScreen && this._currentRenderTarget) {
-            return this._currentRenderTarget.height;
-        }
-
-        return this._native.getRenderHeight();
-    }
-
-    public setViewport(viewport: Viewport, requiredWidth?: number, requiredHeight?: number): void {
-        // TODO: Implement.
-        this._cachedViewport = viewport;
-    }
-
-    public setState(culling: boolean, zOffset: number = 0, force?: boolean, reverseSide = false): void {
-        this._native.setState(culling, zOffset, reverseSide);
-    }
-
-    /**
-     * Set the z offset to apply to current rendering
-     * @param value defines the offset to apply
-     */
-    public setZOffset(value: number): void {
-        this._native.setZOffset(value);
-    }
-
-    /**
-     * Gets the current value of the zOffset
-     * @returns the current zOffset state
-     */
-    public getZOffset(): number {
-        return this._native.getZOffset();
-    }
-
-    /**
-     * Enable or disable depth buffering
-     * @param enable defines the state to set
-     */
-    public setDepthBuffer(enable: boolean): void {
-        this._native.setDepthTest(enable);
-    }
-
-    /**
-     * Gets a boolean indicating if depth writing is enabled
-     * @returns the current depth writing state
-     */
-    public getDepthWrite(): boolean {
-        return this._native.getDepthWrite();
-    }
-
-    /**
-     * Enable or disable depth writing
-     * @param enable defines the state to set
-     */
-    public setDepthWrite(enable: boolean): void {
-        this._native.setDepthWrite(enable);
-    }
-
-    /**
-     * Enable or disable color writing
-     * @param enable defines the state to set
-     */
-    public setColorWrite(enable: boolean): void {
-        this._native.setColorWrite(enable);
-        this._colorWrite = enable;
-    }
-
-    /**
-     * Gets a boolean indicating if color writing is enabled
-     * @returns the current color writing state
-     */
-    public getColorWrite(): boolean {
-        return this._colorWrite;
-    }
-
-    /**
-     * Sets alpha constants used by some alpha blending modes
-     * @param r defines the red component
-     * @param g defines the green component
-     * @param b defines the blue component
-     * @param a defines the alpha component
-     */
-    public setAlphaConstants(r: number, g: number, b: number, a: number) {
-        throw new Error("Setting alpha blend constant color not yet implemented.");
-    }
-
-    /**
-     * Sets the current alpha mode
-     * @param mode defines the mode to use (one of the BABYLON.Engine.ALPHA_XXX)
-     * @param noDepthWriteChange defines if depth writing state should remains unchanged (false by default)
-     * @see http://doc.babylonjs.com/resources/transparency_and_how_meshes_are_rendered
-     */
-    public setAlphaMode(mode: number, noDepthWriteChange: boolean = false): void {
-        if (this._alphaMode === mode) {
-            return;
-        }
-
-        this._native.setBlendMode(this._getBlendMode(mode));
-
-        if (!noDepthWriteChange) {
-            this.setDepthWrite(mode === Engine.ALPHA_DISABLE);
-        }
-
-        this._alphaMode = mode;
-    }
-
-    // Returns a NativeBlendMode.XXXX value.
-    // Note: Many blend modes intentionally not implemented. If more are needed, they should be added.
-    private _getBlendMode(mode: number): number {
-        switch (mode) {
-            case Engine.ALPHA_DISABLE:
-                return NativeBlendMode.REPLACE;
-            case Engine.ALPHA_PREMULTIPLIED_PORTERDUFF:
-                return NativeBlendMode.OVER;
-            case Engine.ALPHA_COMBINE:
-                return NativeBlendMode.COMBINE;
-            case Engine.ALPHA_SCREENMODE:
-                return NativeBlendMode.SCREEN;
-            default:
-                throw new Error("Unexpected alpha mode: " + mode + ".");
-        }
-    }
-
-    /**
-     * Gets the current alpha mode
-     * @see http://doc.babylonjs.com/resources/transparency_and_how_meshes_are_rendered
-     * @returns the current alpha mode
-     */
-    public getAlphaMode(): number {
-        return this._alphaMode;
-    }
-
-    public setIntArray(uniform: WebGLUniformLocation, array: Int32Array): void {
-        if (!uniform) {
-            return;
-        }
-
-        this._native.setIntArray(uniform, array);
-    }
-
-    public setIntArray2(uniform: WebGLUniformLocation, array: Int32Array): void {
-        if (!uniform) {
-            return;
-        }
-
-        this._native.setIntArray2(uniform, array);
-    }
-
-    public setIntArray3(uniform: WebGLUniformLocation, array: Int32Array): void {
-        if (!uniform) {
-            return;
-        }
-
-        this._native.setIntArray3(uniform, array);
-    }
-
-    public setIntArray4(uniform: WebGLUniformLocation, array: Int32Array): void {
-        if (!uniform) {
-            return;
-        }
-
-        this._native.setIntArray4(uniform, array);
-    }
-
-    public setFloatArray(uniform: WebGLUniformLocation, array: Float32Array): void {
-        if (!uniform) {
-            return;
-        }
-
-        this._native.setFloatArray(uniform, array);
-    }
-
-    public setFloatArray2(uniform: WebGLUniformLocation, array: Float32Array): void {
-        if (!uniform) {
-            return;
-        }
-
-        this._native.setFloatArray2(uniform, array);
-    }
-
-    public setFloatArray3(uniform: WebGLUniformLocation, array: Float32Array): void {
-        if (!uniform) {
-            return;
-        }
-
-        this._native.setFloatArray3(uniform, array);
-    }
-
-    public setFloatArray4(uniform: WebGLUniformLocation, array: Float32Array): void {
-        if (!uniform) {
-            return;
-        }
-
-        this._native.setFloatArray4(uniform, array);
-    }
-
-    public setArray(uniform: WebGLUniformLocation, array: number[]): void {
-        if (!uniform) {
-            return;
-        }
-
-        this._native.setFloatArray(uniform, array);
-    }
-
-    public setArray2(uniform: WebGLUniformLocation, array: number[]): void {
-        if (!uniform) {
-            return;
-        }
-
-        this._native.setFloatArray2(uniform, array);
-    }
-
-    public setArray3(uniform: WebGLUniformLocation, array: number[]): void {
-        if (!uniform) {
-            return;
-        }
-
-        this._native.setFloatArray3(uniform, array);
-    }
-
-    public setArray4(uniform: WebGLUniformLocation, array: number[]): void {
-        if (!uniform) {
-            return;
-        }
-
-        this._native.setFloatArray4(uniform, array);
-    }
-
-    public setMatrices(uniform: WebGLUniformLocation, matrices: Float32Array): void {
-        if (!uniform) {
-            return;
-        }
-
-        this._native.setMatrices(uniform, matrices);
-    }
-
-    public setMatrix3x3(uniform: WebGLUniformLocation, matrix: Float32Array): void {
-        if (!uniform) {
-            return;
-        }
-
-        this._native.setMatrix3x3(uniform, matrix);
-    }
-
-    public setMatrix2x2(uniform: WebGLUniformLocation, matrix: Float32Array): void {
-        if (!uniform) {
-            return;
-        }
-
-        this._native.setMatrix2x2(uniform, matrix);
-    }
-
-    public setFloat(uniform: WebGLUniformLocation, value: number): void {
-        if (!uniform) {
-            return;
-        }
-
-        this._native.setFloat(uniform, value);
-    }
-
-    public setFloat2(uniform: WebGLUniformLocation, x: number, y: number): void {
-        if (!uniform) {
-            return;
-        }
-
-        this._native.setFloat2(uniform, x, y);
-    }
-
-    public setFloat3(uniform: WebGLUniformLocation, x: number, y: number, z: number): void {
-        if (!uniform) {
-            return;
-        }
-
-        this._native.setFloat3(uniform, x, y, z);
-    }
-
-    public setBool(uniform: WebGLUniformLocation, bool: number): void {
-        if (!uniform) {
-            return;
-        }
-
-        this._native.setBool(uniform, bool);
-    }
-
-    public setFloat4(uniform: WebGLUniformLocation, x: number, y: number, z: number, w: number): void {
-        if (!uniform) {
-            return;
-        }
-
-        this._native.setFloat4(uniform, x, y, z, w);
-    }
-
-    public setColor3(uniform: WebGLUniformLocation, color3: Color3): void {
-        if (!uniform) {
-            return;
-        }
-
-        this._native.setFloat3(uniform, color3.r, color3.g, color3.b);
-    }
-
-    public setColor4(uniform: WebGLUniformLocation, color3: Color3, alpha: number): void {
-        if (!uniform) {
-            return;
-        }
-
-        this._native.setFloat4(uniform, color3.r, color3.g, color3.b, alpha);
-    }
-
-    public wipeCaches(bruteForce?: boolean): void {
-        if (this.preventCacheWipeBetweenFrames) {
-            return;
-        }
-        this.resetTextureCache();
-        this._currentEffect = null;
-
-        if (bruteForce) {
-            this._currentProgram = null;
-
-            this._stencilState.reset();
-            this._depthCullingState.reset();
-            this._alphaState.reset();
-        }
-
-        this._cachedVertexBuffers = null;
-        this._cachedIndexBuffer = null;
-        this._cachedEffectForVertexBuffers = null;
-    }
-
-    public _createTexture(): WebGLTexture {
-        return this._native.createTexture();
-    }
-
-    protected _deleteTexture(texture: Nullable<WebGLTexture>): void {
-        this._native.deleteTexture(texture);
-    }
-
-    // TODO: Refactor to share more logic with babylon.engine.ts version.
-    /**
-     * Usually called from BABYLON.Texture.ts.
-     * Passed information to create a WebGLTexture
-     * @param urlArg defines a value which contains one of the following:
-     * * A conventional http URL, e.g. 'http://...' or 'file://...'
-     * * A base64 string of in-line texture data, e.g. 'data:image/jpg;base64,/...'
-     * * An indicator that data being passed using the buffer parameter, e.g. 'data:mytexture.jpg'
-     * @param noMipmap defines a boolean indicating that no mipmaps shall be generated.  Ignored for compressed textures.  They must be in the file
-     * @param invertY when true, image is flipped when loaded.  You probably want true. Ignored for compressed textures.  Must be flipped in the file
-     * @param scene needed for loading to the correct scene
-     * @param samplingMode mode with should be used sample / access the texture (Default: BABYLON.Texture.TRILINEAR_SAMPLINGMODE)
-     * @param onLoad optional callback to be called upon successful completion
-     * @param onError optional callback to be called upon failure
-     * @param buffer a source of a file previously fetched as either a base64 string, an ArrayBuffer (compressed or image format), or a Blob
-     * @param fallback an internal argument in case the function must be called again, due to etc1 not having alpha capabilities
-     * @param format internal format.  Default: RGB when extension is '.jpg' else RGBA.  Ignored for compressed textures
-     * @param forcedExtension defines the extension to use to pick the right loader
-     * @returns a InternalTexture for assignment back into BABYLON.Texture
-     */
-    public createTexture(
-        urlArg: Nullable<string>,
-        noMipmap: boolean,
-        invertY: boolean,
-        scene: Nullable<Scene>,
-        samplingMode: number = Engine.TEXTURE_TRILINEAR_SAMPLINGMODE,
-        onLoad: Nullable<() => void> = null,
-        onError: Nullable<(message: string, exception: any) => void> = null,
-        buffer: Nullable<string | ArrayBuffer | Blob> = null,
-        fallback: Nullable<InternalTexture> = null,
-        format: Nullable<number> = null,
-        forcedExtension: Nullable<string> = null): InternalTexture {
-        var url = String(urlArg); // assign a new string, so that the original is still available in case of fallback
-        var fromData = url.substr(0, 5) === "data:";
-        var fromBlob = url.substr(0, 5) === "blob:";
-        var isBase64 = fromData && url.indexOf("base64") !== -1;
-
-        let texture = fallback ? fallback : new InternalTexture(this, InternalTexture.DATASOURCE_URL);
-
-        // establish the file extension, if possible
-        var lastDot = url.lastIndexOf('.');
-        var extension = forcedExtension ? forcedExtension : (lastDot > -1 ? url.substring(lastDot).toLowerCase() : "");
-
-        // TODO: Add support for compressed texture formats.
-        var textureFormatInUse: Nullable<string> = null;
-
-        let loader: Nullable<IInternalTextureLoader> = null;
-        for (let availableLoader of Engine._TextureLoaders) {
-            if (availableLoader.canLoad(extension, textureFormatInUse, fallback, isBase64, buffer ? true : false)) {
-                loader = availableLoader;
-                break;
-            }
-        }
-
-        if (loader) {
-            url = loader.transformUrl(url, textureFormatInUse);
-        }
-
-        if (scene) {
-            scene._addPendingData(texture);
-        }
-        texture.url = url;
-        texture.generateMipMaps = !noMipmap;
-        texture.samplingMode = samplingMode;
-        texture.invertY = invertY;
-
-        if (!this.doNotHandleContextLost) {
-            // Keep a link to the buffer only if we plan to handle context lost
-            texture._buffer = buffer;
-        }
-
-        let onLoadObserver: Nullable<Observer<InternalTexture>> = null;
-        if (onLoad && !fallback) {
-            onLoadObserver = texture.onLoadedObservable.add(onLoad);
-        }
-
-        if (!fallback) { this._internalTexturesCache.push(texture); }
-
-        let onInternalError = (message?: string, exception?: any) => {
-            if (scene) {
-                scene._removePendingData(texture);
-            }
-
-            let customFallback = false;
-            if (loader) {
-                const fallbackUrl = loader.getFallbackTextureUrl(url, textureFormatInUse);
-                if (fallbackUrl) {
-                    // Add Back
-                    customFallback = true;
-                    this.createTexture(urlArg, noMipmap, invertY, scene, samplingMode, null, onError, buffer, texture);
-                }
-            }
-
-            if (!customFallback) {
-                if (onLoadObserver) {
-                    texture.onLoadedObservable.remove(onLoadObserver);
-                }
-                if (Tools.UseFallbackTexture) {
-                    this.createTexture(Tools.fallbackTexture, noMipmap, invertY, scene, samplingMode, null, onError, buffer, texture);
-                }
-            }
-
-            if (onError) {
-                onError(message || "Unknown error", exception);
-            }
-        };
-
-        // processing for non-image formats
-        if (loader) {
-            throw new Error("Loading textures from IInternalTextureLoader not yet implemented.");
-            // var callback = (data: string | ArrayBuffer) => {
-            //     loader!.loadData(data as ArrayBuffer, texture, (width: number, height: number, loadMipmap: boolean, isCompressed: boolean, done: () => void) => {
-            //         this._prepareWebGLTexture(texture, scene, width, height, invertY, !loadMipmap, isCompressed, () => {
-            //                 done();
-            //                 return false;
-            //             },
-            //             samplingMode);
-            //     });
-            // }
-
-            // if (!buffer) {
-            //     this._loadFile(url, callback, undefined, scene ? scene.database : undefined, true, (request?: XMLHttpRequest, exception?: any) => {
-            //         onInternalError("Unable to load " + (request ? request.responseURL : url, exception));
-            //     });
-            // } else {
-            //     callback(buffer as ArrayBuffer);
-            // }
-        } else {
-            var onload = (data: string | ArrayBuffer | Blob, responseURL?: string) => {
-                if (typeof (data) === "string") {
-                    throw new Error("Loading textures from string data not yet implemented.");
-                }
-
-                if (fromBlob && !this.doNotHandleContextLost) {
-                    // We need to store the image if we need to rebuild the texture
-                    // in case of a webgl context lost
-                    texture._buffer = data;
-                }
-
-                let webGLTexture = texture._webGLTexture;
-
-                if (!webGLTexture) {
-                    //  this.resetTextureCache();
-                    if (scene) {
-                        scene._removePendingData(texture);
-                    }
-
-                    return;
-                }
-
-                this._native.loadTexture(webGLTexture, data, !noMipmap);
-
-                if (invertY) {
-                    throw new Error("Support for textures with inverted Y coordinates not yet implemented.");
-                }
-                //this._unpackFlipY(invertY === undefined ? true : (invertY ? true : false));
-
-                texture.baseWidth = this._native.getTextureWidth(webGLTexture);
-                texture.baseHeight = this._native.getTextureHeight(webGLTexture);
-                texture.width = texture.baseWidth;
-                texture.height = texture.baseHeight;
-                texture.isReady = true;
-
-                var filter = this._getSamplingFilter(samplingMode);
-
-                this._native.setTextureSampling(webGLTexture, filter);
-
-                // this.resetTextureCache();
-                if (scene) {
-                    scene._removePendingData(texture);
-                }
-
-                texture.onLoadedObservable.notifyObservers(texture);
-                texture.onLoadedObservable.clear();
-            };
-
-            if (buffer instanceof ArrayBuffer) {
-                onload(buffer);
-            } else if (buffer instanceof Blob) {
-                throw new Error("Loading texture from Blob not yet implemented.");
-            } else if (!fromData) {
-                let onLoadFileError = (request?: WebRequest, exception?: any) => {
-                    onInternalError("Failed to retrieve " + url + ".", exception);
-                };
-                Tools.LoadFile(url, onload, undefined, undefined, /*useArrayBuffer*/true, onLoadFileError);
-            } else {
-                onload(Tools.DecodeBase64(buffer as string));
-            }
-        }
-
-        return texture;
-    }
-
-    /**
-     * Creates a cube texture
-     * @param rootUrl defines the url where the files to load is located
-     * @param scene defines the current scene
-     * @param files defines the list of files to load (1 per face)
-     * @param noMipmap defines a boolean indicating that no mipmaps shall be generated (false by default)
-     * @param onLoad defines an optional callback raised when the texture is loaded
-     * @param onError defines an optional callback raised if there is an issue to load the texture
-     * @param format defines the format of the data
-     * @param forcedExtension defines the extension to use to pick the right loader
-     * @param createPolynomials if a polynomial sphere should be created for the cube texture
-     * @param lodScale defines the scale applied to environment texture. This manages the range of LOD level used for IBL according to the roughness
-     * @param lodOffset defines the offset applied to environment texture. This manages first LOD level used for IBL according to the roughness
-     * @param fallback defines texture to use while falling back when (compressed) texture file not found.
-     * @returns the cube texture as an InternalTexture
-     */
-    public createCubeTexture(
-        rootUrl: string,
-        scene: Nullable<Scene>,
-        files: Nullable<string[]>,
-        noMipmap?: boolean,
-        onLoad: Nullable<(data?: any) => void> = null,
-        onError: Nullable<(message?: string, exception?: any) => void> = null,
-        format?: number,
-        forcedExtension: any = null,
-        createPolynomials = false,
-        lodScale: number = 0,
-        lodOffset: number = 0,
-        fallback: Nullable<InternalTexture> = null): InternalTexture
-    {
-        var texture = fallback ? fallback : new InternalTexture(this, InternalTexture.DATASOURCE_CUBE);
-        texture.isCube = true;
-        texture.url = rootUrl;
-        texture.generateMipMaps = !noMipmap;
-        texture._lodGenerationScale = lodScale;
-        texture._lodGenerationOffset = lodOffset;
-
-        if (!this._doNotHandleContextLost) {
-            texture._extension = forcedExtension;
-            texture._files = files;
-        }
-
-        var lastDot = rootUrl.lastIndexOf('.');
-        var extension = forcedExtension ? forcedExtension : (lastDot > -1 ? rootUrl.substring(lastDot).toLowerCase() : "");
-
-        if (extension === ".env") {
-            const onloaddata = (data: any) => {
-                data = data as ArrayBuffer;
-
-                var info = EnvironmentTextureTools.GetEnvInfo(data)!;
-                texture.width = info.width;
-                texture.height = info.width;
-
-                EnvironmentTextureTools.UploadEnvSpherical(texture, info);
-
-                if (info.version !== 1) {
-                    throw new Error(`Unsupported babylon environment map version "${info.version}"`);
-                }
-
-                let specularInfo = info.specular as EnvironmentTextureSpecularInfoV1;
-                if (!specularInfo) {
-                    throw new Error(`Nothing else parsed so far`);
-                }
-
-                texture._lodGenerationScale = specularInfo.lodGenerationScale;
-                const imageData = EnvironmentTextureTools.CreateImageDataArrayBufferViews(data, info);
-
-                texture.format = Engine.TEXTUREFORMAT_RGBA;
-                texture.type = Engine.TEXTURETYPE_UNSIGNED_INT;
-                texture.generateMipMaps = true;
-                texture.getEngine().updateTextureSamplingMode(Texture.TRILINEAR_SAMPLINGMODE, texture);
-                texture._isRGBD = true;
-                texture.invertY = true;
-                this._native.loadCubeTexture(texture._webGLTexture!, imageData, true);
-
-                texture.isReady = true;
-                if (onLoad) {
-                    onLoad();
-                }
-            };
-            if (files && files.length === 6) {
-                throw new Error(`Multi-file loading not yet supported.`);
-            }
-            else {
-                let onInternalError = (request?: WebRequest, exception?: any) => {
-                    if (onError && request) {
-                        onError(request.status + " " + request.statusText, exception);
-                    }
-                };
-
-                this._loadFile(rootUrl, onloaddata, undefined, undefined, true, onInternalError);
-            }
-        }
-        else {
-            throw new Error("Cannot load cubemap: non-ENV format not supported.");
-        }
-
-        this._internalTexturesCache.push(texture);
-
-        return texture;
-    }
-
-    // Returns a NativeFilter.XXXX value.
-    private _getSamplingFilter(samplingMode: number): number {
-        switch (samplingMode) {
-            case Engine.TEXTURE_BILINEAR_SAMPLINGMODE:
-                return NativeFilter.MINLINEAR_MAGLINEAR_MIPPOINT;
-            case Engine.TEXTURE_TRILINEAR_SAMPLINGMODE:
-                return NativeFilter.MINLINEAR_MAGLINEAR_MIPLINEAR;
-            case Engine.TEXTURE_NEAREST_SAMPLINGMODE:
-                return NativeFilter.MINPOINT_MAGPOINT_MIPLINEAR;
-            case Engine.TEXTURE_NEAREST_NEAREST_MIPNEAREST:
-                return NativeFilter.MINPOINT_MAGPOINT_MIPPOINT;
-            case Engine.TEXTURE_NEAREST_LINEAR_MIPNEAREST:
-                return NativeFilter.MINLINEAR_MAGPOINT_MIPPOINT;
-            case Engine.TEXTURE_NEAREST_LINEAR_MIPLINEAR:
-                return NativeFilter.MINLINEAR_MAGPOINT_MIPLINEAR;
-            case Engine.TEXTURE_NEAREST_LINEAR:
-                return NativeFilter.MINLINEAR_MAGPOINT_MIPLINEAR;
-            case Engine.TEXTURE_NEAREST_NEAREST:
-                return NativeFilter.MINPOINT_MAGPOINT_MIPPOINT;
-            case Engine.TEXTURE_LINEAR_NEAREST_MIPNEAREST:
-                return NativeFilter.MINPOINT_MAGLINEAR_MIPPOINT;
-            case Engine.TEXTURE_LINEAR_NEAREST_MIPLINEAR:
-                return NativeFilter.MINPOINT_MAGLINEAR_MIPLINEAR;
-            case Engine.TEXTURE_LINEAR_LINEAR:
-                return NativeFilter.MINLINEAR_MAGLINEAR_MIPLINEAR;
-            case Engine.TEXTURE_LINEAR_NEAREST:
-                return NativeFilter.MINPOINT_MAGLINEAR_MIPLINEAR;
-            default:
-                throw new Error("Unexpected sampling mode: " + samplingMode + ".");
-        }
-    }
-
-    public createRenderTargetTexture(size: any, options: boolean | RenderTargetCreationOptions): InternalTexture {
-        let fullOptions = new RenderTargetCreationOptions();
-
-        if (options !== undefined && typeof options === "object") {
-            fullOptions.generateMipMaps = options.generateMipMaps;
-            fullOptions.generateDepthBuffer = options.generateDepthBuffer === undefined ? true : options.generateDepthBuffer;
-            fullOptions.generateStencilBuffer = fullOptions.generateDepthBuffer && options.generateStencilBuffer;
-            fullOptions.type = options.type === undefined ? Engine.TEXTURETYPE_UNSIGNED_INT : options.type;
-            fullOptions.samplingMode = options.samplingMode === undefined ? Texture.TRILINEAR_SAMPLINGMODE : options.samplingMode;
-        } else {
-            fullOptions.generateMipMaps = <boolean>options;
-            fullOptions.generateDepthBuffer = true;
-            fullOptions.generateStencilBuffer = false;
-            fullOptions.type = Engine.TEXTURETYPE_UNSIGNED_INT;
-            fullOptions.samplingMode = Texture.TRILINEAR_SAMPLINGMODE;
-        }
-        var texture = new InternalTexture(this, InternalTexture.DATASOURCE_RENDERTARGET);
-
-        var width = size.width || size;
-        var height = size.height || size;
-
-        texture._depthStencilBuffer = {};
-        texture._framebuffer = {};
-        texture.baseWidth = width;
-        texture.baseHeight = height;
-        texture.width = width;
-        texture.height = height;
-        texture.isReady = true;
-        texture.samples = 1;
-        texture.generateMipMaps = fullOptions.generateMipMaps ? true : false;
-        texture.samplingMode = fullOptions.samplingMode;
-        texture.type = fullOptions.type;
-        texture._generateDepthBuffer = fullOptions.generateDepthBuffer;
-        texture._generateStencilBuffer = fullOptions.generateStencilBuffer ? true : false;
-
-        this._internalTexturesCache.push(texture);
-
-        return texture;
-    }
-
-    public updateTextureSamplingMode(samplingMode: number, texture: InternalTexture): void {
-        if (texture._webGLTexture) {
-            var filter = this._getSamplingFilter(samplingMode);
-            this._native.setTextureSampling(texture._webGLTexture, filter);
-        }
-        texture.samplingMode = samplingMode;
-    }
-
-    public bindFramebuffer(texture: InternalTexture, faceIndex?: number, requiredWidth?: number, requiredHeight?: number, forceFullscreenViewport?: boolean): void {
-        throw new Error("bindFramebuffer not yet implemented.");
-    }
-
-    public unBindFramebuffer(texture: InternalTexture, disableGenerateMipMaps = false, onBeforeUnbind?: () => void): void {
-        throw new Error("unBindFramebuffer not yet implemented.");
-    }
-
-    public createDynamicVertexBuffer(data: DataArray): DataBuffer {
-        throw new Error("createDynamicVertexBuffer not yet implemented.");
-    }
-
-    public updateDynamicIndexBuffer(indexBuffer: DataBuffer, indices: IndicesArray, offset: number = 0): void {
-        throw new Error("updateDynamicIndexBuffer not yet implemented.");
-    }
-
-    /**
-     * Updates a dynamic vertex buffer.
-     * @param vertexBuffer the vertex buffer to update
-     * @param data the data used to update the vertex buffer
-     * @param byteOffset the byte offset of the data (optional)
-     * @param byteLength the byte length of the data (optional)
-     */
-    public updateDynamicVertexBuffer(vertexBuffer: DataBuffer, data: DataArray, byteOffset?: number, byteLength?: number): void {
-        throw new Error("updateDynamicVertexBuffer not yet implemented.");
-    }
-
-    // TODO: Refactor to share more logic with base Engine implementation.
-    protected _setTexture(channel: number, texture: Nullable<BaseTexture>, isPartOfTextureArray = false, depthStencilTexture = false): boolean {
-        let uniform = this._boundUniforms[channel];
-        if (!uniform) {
-            return false;
-        }
-
-        // Not ready?
-        if (!texture) {
-            if (this._boundTexturesCache[channel] != null) {
-                this._activeChannel = channel;
-                this._native.setTexture(uniform, null);
-            }
-            return false;
-        }
-
-        // Video
-        if ((<VideoTexture>texture).video) {
-            this._activeChannel = channel;
-            (<VideoTexture>texture).update();
-        } else if (texture.delayLoadState === Engine.DELAYLOADSTATE_NOTLOADED) { // Delay loading
-            texture.delayLoad();
-            return false;
-        }
-
-        let internalTexture: InternalTexture;
-        if (depthStencilTexture) {
-            internalTexture = (<RenderTargetTexture>texture).depthStencilTexture!;
-        } else if (texture.isReady()) {
-            internalTexture = <InternalTexture>texture.getInternalTexture();
-        } else if (texture.isCube) {
-            internalTexture = this.emptyCubeTexture;
-        } else if (texture.is3D) {
-            internalTexture = this.emptyTexture3D;
-        } else {
-            internalTexture = this.emptyTexture;
-        }
-
-        this._activeChannel = channel;
-
-        if (!internalTexture ||
-            !internalTexture._webGLTexture) {
-            return false;
-        }
-
-        this._native.setTextureWrapMode(
-            internalTexture._webGLTexture,
-            this._getAddressMode(texture.wrapU),
-            this._getAddressMode(texture.wrapV),
-            this._getAddressMode(texture.wrapR));
-        this._updateAnisotropicLevel(texture);
-
-        this._native.setTexture(uniform, internalTexture._webGLTexture);
-
-        return true;
-    }
-
-    // TODO: Share more of this logic with the base implementation.
-    // TODO: Rename to match naming in base implementation once refactoring allows different parameters.
-    private _updateAnisotropicLevel(texture: BaseTexture) {
-        var internalTexture = texture.getInternalTexture();
-        var value = texture.anisotropicFilteringLevel;
-
-        if (!internalTexture || !internalTexture._webGLTexture) {
-            return;
-        }
-
-        if (internalTexture._cachedAnisotropicFilteringLevel !== value) {
-            this._native.setTextureAnisotropicLevel(internalTexture._webGLTexture, value);
-            internalTexture._cachedAnisotropicFilteringLevel = value;
-        }
-    }
-
-    // Returns a NativeAddressMode.XXX value.
-    private _getAddressMode(wrapMode: number): number {
-        switch (wrapMode) {
-            case Engine.TEXTURE_WRAP_ADDRESSMODE:
-                return NativeAddressMode.WRAP;
-            case Engine.TEXTURE_CLAMP_ADDRESSMODE:
-                return NativeAddressMode.CLAMP;
-            case Engine.TEXTURE_MIRROR_ADDRESSMODE:
-                return NativeAddressMode.MIRROR;
-            default:
-                throw new Error("Unexpected wrap mode: " + wrapMode + ".");
-        }
-    }
-
-    /** @hidden */
-    public _bindTexture(channel: number, texture: InternalTexture): void {
-        throw new Error("_bindTexture not implemented.");
-    }
-
-    protected _deleteBuffer(buffer: NativeDataBuffer): void {
-        if (buffer.nativeIndexBuffer) {
-            this._native.deleteIndexBuffer(buffer.nativeIndexBuffer);
-            delete buffer.nativeIndexBuffer;
-        }
-
-        if (buffer.nativeVertexBuffer) {
-            this._native.deleteVertexBuffer(buffer.nativeVertexBuffer);
-            delete buffer.nativeVertexBuffer;
-        }
-    }
-
-    public releaseEffects() {
-        // TODO
-    }
-
-    /** @hidden */
-    public _uploadCompressedDataToTextureDirectly(texture: InternalTexture, internalFormat: number, width: number, height: number, data: ArrayBufferView, faceIndex: number = 0, lod: number = 0) {
-        throw new Error("_uploadCompressedDataToTextureDirectly not implemented.");
-    }
-
-    /** @hidden */
-    public _uploadDataToTextureDirectly(texture: InternalTexture, imageData: ArrayBufferView, faceIndex: number = 0, lod: number = 0): void {
-        throw new Error("_uploadDataToTextureDirectly not implemented.");
-    }
-
-    /** @hidden */
-    public _uploadArrayBufferViewToTexture(texture: InternalTexture, imageData: ArrayBufferView, faceIndex: number = 0, lod: number = 0): void {
-        throw new Error("_uploadArrayBufferViewToTexture not implemented.");
-    }
-
-    /** @hidden */
-    public _uploadImageToTexture(texture: InternalTexture, image: HTMLImageElement, faceIndex: number = 0, lod: number = 0) {
-        throw new Error("_uploadArrayBufferViewToTexture not implemented.");
-    }
-}
+import { Nullable, IndicesArray, DataArray } from "../types";
+import { Engine, EngineCapabilities } from "../Engines/engine";
+import { VertexBuffer } from "../Meshes/buffer";
+import { InternalTexture } from "../Materials/Textures/internalTexture";
+import { IInternalTextureLoader } from "../Materials/Textures/internalTextureLoader";
+import { Texture } from "../Materials/Textures/texture";
+import { BaseTexture } from "../Materials/Textures/baseTexture";
+import { VideoTexture } from "../Materials/Textures/videoTexture";
+import { RenderTargetTexture } from "../Materials/Textures/renderTargetTexture";
+import { Effect, EffectCreationOptions, EffectFallbacks } from "../Materials/effect";
+import { DataBuffer } from '../Meshes/dataBuffer';
+import { Tools } from "../Misc/tools";
+import { Observer } from "../Misc/observable";
+import { EnvironmentTextureTools, EnvironmentTextureSpecularInfoV1 } from "../Misc/environmentTextureTools";
+import { Color4, Matrix, Viewport, Color3 } from "../Maths/math";
+import { Scene } from "../scene";
+import { RenderTargetCreationOptions } from "../Materials/Textures/renderTargetCreationOptions";
+import { IPipelineContext } from './IPipelineContext';
+import { WebRequest } from '../Misc/webRequest';
+
+interface INativeEngine {
+    requestAnimationFrame(callback: () => void): void;
+
+    createVertexArray(): any;
+    deleteVertexArray(vertexArray: any): void;
+    bindVertexArray(vertexArray: any): void;
+
+    createIndexBuffer(data: ArrayBufferView): any;
+    deleteIndexBuffer(buffer: any): void;
+    recordIndexBuffer(vertexArray: any, buffer: any): void;
+
+    createVertexBuffer(data: ArrayBufferView, byteStride: number, infos: Array<{ location: number, numElements: number, type: number, normalized: boolean, byteOffset: number }>): any;
+    deleteVertexBuffer(buffer: any): void;
+    recordVertexBuffer(vertexArray: any, buffer: any): void;
+
+    createProgram(vertexShader: string, fragmentShader: string): any;
+    getUniforms(shaderProgram: any, uniformsNames: string[]): WebGLUniformLocation[];
+    getAttributes(shaderProgram: any, attributeNames: string[]): number[];
+    setProgram(program: any): void;
+
+    setState(culling: boolean, zOffset: number, reverseSide: boolean): void;
+    setZOffset(zOffset: number): void;
+    getZOffset(): number;
+    setDepthTest(enable: boolean): void;
+    getDepthWrite(): boolean;
+    setDepthWrite(enable: boolean): void;
+    setColorWrite(enable: boolean): void;
+    setBlendMode(blendMode: number): void;
+
+    setMatrix(uniform: WebGLUniformLocation, matrix: Float32Array): void;
+    setIntArray(uniform: WebGLUniformLocation, array: Int32Array): void;
+    setIntArray2(uniform: WebGLUniformLocation, array: Int32Array): void;
+    setIntArray3(uniform: WebGLUniformLocation, array: Int32Array): void;
+    setIntArray4(uniform: WebGLUniformLocation, array: Int32Array): void;
+    setFloatArray(uniform: WebGLUniformLocation, array: Float32Array | number[]): void;
+    setFloatArray2(uniform: WebGLUniformLocation, array: Float32Array | number[]): void;
+    setFloatArray3(uniform: WebGLUniformLocation, array: Float32Array | number[]): void;
+    setFloatArray4(uniform: WebGLUniformLocation, array: Float32Array | number[]): void;
+    setMatrices(uniform: WebGLUniformLocation, matrices: Float32Array): void;
+    setMatrix3x3(uniform: WebGLUniformLocation, matrix: Float32Array): void;
+    setMatrix2x2(uniform: WebGLUniformLocation, matrix: Float32Array): void;
+    setFloat(uniform: WebGLUniformLocation, value: number): void;
+    setFloat2(uniform: WebGLUniformLocation, x: number, y: number): void;
+    setFloat3(uniform: WebGLUniformLocation, x: number, y: number, z: number): void;
+    setBool(uniform: WebGLUniformLocation, bool: number): void;
+    setFloat4(uniform: WebGLUniformLocation, x: number, y: number, z: number, w: number): void;
+
+    createTexture(): WebGLTexture;
+    loadTexture(texture: WebGLTexture, buffer: ArrayBuffer | Blob, mipMap: boolean): void;
+    loadCubeTexture(texture: WebGLTexture, data: Array<Array<ArrayBufferView>>, flipY : boolean): void;
+    getTextureWidth(texture: WebGLTexture): number;
+    getTextureHeight(texture: WebGLTexture): number;
+    setTextureSampling(texture: WebGLTexture, filter: number): void; // filter is a NativeFilter.XXXX value.
+    setTextureWrapMode(texture: WebGLTexture, addressModeU: number, addressModeV: number, addressModeW: number): void; // addressModes are NativeAddressMode.XXXX values.
+    setTextureAnisotropicLevel(texture: WebGLTexture, value: number): void;
+    setTexture(uniform: WebGLUniformLocation, texture: Nullable<WebGLTexture>): void;
+    deleteTexture(texture: Nullable<WebGLTexture>): void;
+
+    drawIndexed(fillMode: number, indexStart: number, indexCount: number): void;
+    draw(fillMode: number, vertexStart: number, vertexCount: number): void;
+
+    clear(r: number, g: number, b: number, a: number, backBuffer: boolean, depth: boolean, stencil: boolean): void;
+
+    getRenderWidth(): number;
+    getRenderHeight(): number;
+}
+
+class NativePipelineContext implements IPipelineContext {
+    // TODO: async should be true?
+    public isAsync = false;
+    public isReady = false;
+
+    // TODO: what should this do?
+    public _handlesSpectorRebuildCallback(onCompiled: (compiledObject: any) => void): void {
+        throw new Error("Not implemented");
+    }
+
+    public nativeProgram: any;
+}
+
+class NativeDataBuffer extends DataBuffer {
+    constructor(id: number, data: DataArray) {
+        super();
+        this.id = id;
+        this.data = data;
+    }
+
+    public readonly id: number;
+    public readonly data: DataArray;
+    public nativeIndexBuffer?: any;
+    public nativeVertexBuffer?: any;
+}
+
+// Must match Filter enum in SpectreEngine.h.
+class NativeFilter {
+    public static readonly POINT = 0;
+    public static readonly MINPOINT_MAGPOINT_MIPPOINT = NativeFilter.POINT;
+    public static readonly BILINEAR = 1;
+    public static readonly MINLINEAR_MAGLINEAR_MIPPOINT = NativeFilter.BILINEAR;
+    public static readonly TRILINEAR = 2;
+    public static readonly MINLINEAR_MAGLINEAR_MIPLINEAR = NativeFilter.TRILINEAR;
+    public static readonly ANISOTROPIC = 3;
+    public static readonly POINT_COMPARE = 4;
+    public static readonly TRILINEAR_COMPARE = 5;
+    public static readonly MINBILINEAR_MAGPOINT = 6;
+    public static readonly MINLINEAR_MAGPOINT_MIPLINEAR = NativeFilter.MINBILINEAR_MAGPOINT;
+    public static readonly MINPOINT_MAGPOINT_MIPLINEAR = 7;
+    public static readonly MINPOINT_MAGLINEAR_MIPPOINT = 8;
+    public static readonly MINPOINT_MAGLINEAR_MIPLINEAR = 9;
+    public static readonly MINLINEAR_MAGPOINT_MIPPOINT = 10;
+}
+
+// Must match AddressMode enum in SpectreEngine.h.
+class NativeAddressMode {
+    public static readonly WRAP = 0;
+    public static readonly MIRROR = 1;
+    public static readonly CLAMP = 2;
+    public static readonly BORDER = 3;
+    public static readonly MIRROR_ONCE = 4;
+}
+
+// Must match BlendMode in SpectreEngine.h.
+class NativeBlendMode {
+    public static readonly REPLACE = 0;
+    public static readonly OVER = 1;
+    public static readonly UNDER = 2;
+    public static readonly INSIDE = 3;
+    public static readonly ERASE = 4;
+    public static readonly NULL = 5;
+    public static readonly CLEAR = 6;
+    public static readonly STRAIGHT_REPLACE = 7;
+    public static readonly STRAIGHT_OVER = 8;
+    public static readonly STRAIGHT_ADD = 9;
+    public static readonly ADD = 10;
+    public static readonly SCREEN = 11;
+    public static readonly MULTIPLY = 12;
+    public static readonly MULTIPLY2X = 13;
+    public static readonly INTERPOLATE = 14;
+    public static readonly MINIMUM = 15;
+    public static readonly MAXIMUM = 16;
+    public static readonly MAXIMUM_ALPHA = 17;
+    public static readonly ADD_ALPHA = 18;
+    public static readonly BLACK_REPLACE = 19;
+    public static readonly BLACK_OVER = 20;
+    public static readonly BLACK_UNDER = 21;
+    public static readonly BLACK_INSIDE = 22;
+    public static readonly ALPHA_COVERAGE_MASK = 23;
+    public static readonly DUAL_COLOR_MULTIPLY_ADD = 24;
+    public static readonly COMBINE = 25;
+    public static readonly BLEND_OPAQUE = NativeBlendMode.REPLACE;
+    public static readonly BLEND_ALPHA_PREMULTIPLIED = NativeBlendMode.OVER;
+    public static readonly BLEND_ALPHA_STRAIGHT = NativeBlendMode.STRAIGHT_OVER;
+}
+
+/** @hidden */
+declare var nativeEngine: INativeEngine;
+
+/** @hidden */
+export class NativeEngineOptions {
+    public textureSize = 512;
+
+    public deterministicLockstep = false;
+    public lockstepMaxSteps = 4;
+}
+
+/** @hidden */
+export class NativeEngine extends Engine {
+    private readonly _native: INativeEngine = nativeEngine;
+    private readonly _options: NativeEngineOptions;
+
+    private _nextBufferId = 0;
+
+    public isDeterministicLockStep(): boolean {
+        return this._options.deterministicLockstep;
+    }
+
+    public getLockstepMaxSteps(): number {
+        return this._options.lockstepMaxSteps;
+    }
+
+    public getHardwareScalingLevel(): number {
+        return 1.0;
+    }
+
+    public constructor(options: NativeEngineOptions = new NativeEngineOptions()) {
+        super(null);
+
+        if (options.deterministicLockstep === undefined) {
+            options.deterministicLockstep = false;
+        }
+
+        if (options.lockstepMaxSteps === undefined) {
+            options.lockstepMaxSteps = 4;
+        }
+
+        this._options = options;
+
+        // TODO: Initialize this more correctly based on the hardware capabilities reported by Spectre.
+        // Init caps
+        // We consider we are on a webgl1 capable device
+
+        this._caps = new EngineCapabilities();
+        this._caps.maxTexturesImageUnits = 16;
+        this._caps.maxVertexTextureImageUnits = 16;
+        this._caps.maxTextureSize = 512;
+        this._caps.maxCubemapTextureSize = 512;
+        this._caps.maxRenderTextureSize = 512;
+        this._caps.maxVertexAttribs = 16;
+        this._caps.maxVaryingVectors = 16;
+        this._caps.maxFragmentUniformVectors = 16;
+        this._caps.maxVertexUniformVectors = 16;
+
+        // Extensions
+        this._caps.standardDerivatives = true;
+
+        this._caps.astc = null;
+        this._caps.s3tc = null;
+        this._caps.pvrtc = null;
+        this._caps.etc1 = null;
+        this._caps.etc2 = null;
+
+        this._caps.maxAnisotropy = 16;  // TODO: Retrieve this smartly. Currently set to D3D11 maximum allowable value.
+        this._caps.uintIndices = false;
+        this._caps.fragmentDepthSupported = false;
+        this._caps.highPrecisionShaderSupported = true;
+
+        this._caps.colorBufferFloat = false;
+        this._caps.textureFloat = false;
+        this._caps.textureFloatLinearFiltering = false;
+        this._caps.textureFloatRender = false;
+
+        this._caps.textureHalfFloat = false;
+        this._caps.textureHalfFloatLinearFiltering = false;
+        this._caps.textureHalfFloatRender = false;
+
+        this._caps.textureLOD = true;
+        this._caps.drawBuffersExtension = false;
+
+        this._caps.depthTextureExtension = false;
+        this._caps.vertexArrayObject = true;
+        this._caps.instancedArrays = false;
+
+        Tools.Log("Babylon Native (v" + Engine.Version + ") launched");
+
+        // Wrappers
+        if (typeof URL === "undefined") {
+            (window.URL as any) = {
+                createObjectURL: function() { },
+                revokeObjectURL: function() { }
+            };
+        }
+
+        if (typeof Blob === "undefined") {
+            (window.Blob as any) = function() { };
+        }
+    }
+
+    /**
+     * Can be used to override the current requestAnimationFrame requester.
+     * @hidden
+     */
+    protected _queueNewFrame(bindedRenderFunction: any, requester: any): number {
+        this._native.requestAnimationFrame(bindedRenderFunction);
+        return 0;
+    }
+
+    public clear(color: Color4, backBuffer: boolean, depth: boolean, stencil: boolean = false): void {
+        this._native.clear(color.r, color.g, color.b, color.a, backBuffer, depth, stencil);
+    }
+
+    public createIndexBuffer(indices: IndicesArray): NativeDataBuffer {
+        const data = this._normalizeIndexData(indices);
+        const buffer = new NativeDataBuffer(this._nextBufferId++, data);
+        buffer.references = 1;
+        buffer.is32Bits = (data.BYTES_PER_ELEMENT === 4);
+        return buffer;
+    }
+
+    public createVertexBuffer(data: DataArray): NativeDataBuffer {
+        const buffer = new NativeDataBuffer(this._nextBufferId++, data);
+        buffer.references = 1;
+        return buffer;
+    }
+
+    public recordVertexArrayObject(vertexBuffers: { [key: string]: VertexBuffer; }, indexBuffer: Nullable<NativeDataBuffer>, effect: Effect): WebGLVertexArrayObject {
+        const vertexArray = this._native.createVertexArray();
+
+        // Index
+        if (indexBuffer) {
+            if (!indexBuffer.nativeIndexBuffer) {
+                indexBuffer.nativeIndexBuffer = this._native.createIndexBuffer(indexBuffer.data as ArrayBufferView);
+            }
+
+            this._native.recordIndexBuffer(vertexArray, indexBuffer.nativeIndexBuffer);
+        }
+
+        // Vertex
+
+        // Map the vertex buffers that point to the same underlying buffer.
+        const map: { [id: number]: { buffer: NativeDataBuffer, byteStride: number, infos: Array<{ location: number, numElements: number, type: number, normalized: boolean, byteOffset: number }> } } = {};
+        const attributes = effect.getAttributesNames();
+        for (let index = 0; index < attributes.length; index++) {
+            const location = effect.getAttributeLocation(index);
+            if (location >= 0) {
+                const kind = attributes[index];
+                const vertexBuffer = vertexBuffers[kind];
+                if (vertexBuffer) {
+                    const buffer = vertexBuffer.getBuffer() as Nullable<NativeDataBuffer>;
+                    if (buffer) {
+                        let entry = map[buffer.id];
+                        if (!entry) {
+                            entry = { buffer: buffer, byteStride: vertexBuffer.byteStride, infos: [] };
+                            map[buffer.id] = entry;
+                        }
+
+                        // TODO: check if byteStride matches for all vertex buffers??
+
+                        entry.infos.push({
+                            location: location,
+                            numElements: vertexBuffer.getSize(),
+                            type: vertexBuffer.type,
+                            normalized: vertexBuffer.normalized,
+                            byteOffset: vertexBuffer.byteOffset
+                        });
+                    }
+                }
+            }
+        }
+
+        // Record vertex buffer for each unique buffer.
+        for (const id in map) {
+            const entry = map[id];
+            const buffer = entry.buffer;
+            if (!buffer.nativeVertexBuffer) {
+                // TODO: handle non-normalized non-float data (shader always expects float data)
+
+                const data = ArrayBuffer.isView(buffer.data) ? buffer.data : new Float32Array(buffer.data);
+                buffer.nativeVertexBuffer = this._native.createVertexBuffer(data, entry.byteStride, entry.infos);
+            }
+            this._native.recordVertexBuffer(vertexArray, buffer.nativeVertexBuffer);
+        }
+
+        return vertexArray;
+    }
+
+    public bindVertexArrayObject(vertexArray: WebGLVertexArrayObject): void {
+        this._native.bindVertexArray(vertexArray);
+    }
+
+    public releaseVertexArrayObject(vertexArray: WebGLVertexArrayObject) {
+        this._native.deleteVertexArray(vertexArray);
+    }
+
+    public getAttributes(pipelineContext: IPipelineContext, attributesNames: string[]): number[] {
+        const nativePipelineContext = pipelineContext as NativePipelineContext;
+        return this._native.getAttributes(nativePipelineContext.nativeProgram, attributesNames);
+    }
+
+    /**
+     * Draw a list of indexed primitives
+     * @param fillMode defines the primitive to use
+     * @param indexStart defines the starting index
+     * @param indexCount defines the number of index to draw
+     * @param instancesCount defines the number of instances to draw (if instanciation is enabled)
+     */
+    public drawElementsType(fillMode: number, indexStart: number, indexCount: number, instancesCount?: number): void {
+        // Apply states
+        this._drawCalls.addCount(1, false);
+
+        // TODO: Make this implementation more robust like core Engine version.
+
+        // Render
+        //var indexFormat = this._uintIndicesCurrentlySet ? this._gl.UNSIGNED_INT : this._gl.UNSIGNED_SHORT;
+
+        //var mult = this._uintIndicesCurrentlySet ? 4 : 2;
+        // if (instancesCount) {
+        //     this._gl.drawElementsInstanced(drawMode, indexCount, indexFormat, indexStart * mult, instancesCount);
+        // } else {
+        this._native.drawIndexed(fillMode, indexStart, indexCount);
+        // }
+    }
+
+    /**
+     * Draw a list of unindexed primitives
+     * @param fillMode defines the primitive to use
+     * @param verticesStart defines the index of first vertex to draw
+     * @param verticesCount defines the count of vertices to draw
+     * @param instancesCount defines the number of instances to draw (if instanciation is enabled)
+     */
+    public drawArraysType(fillMode: number, verticesStart: number, verticesCount: number, instancesCount?: number): void {
+        // Apply states
+        this._drawCalls.addCount(1, false);
+
+        // TODO: Make this implementation more robust like core Engine version.
+
+        // if (instancesCount) {
+        //     this._gl.drawArraysInstanced(drawMode, verticesStart, verticesCount, instancesCount);
+        // } else {
+        this._native.draw(fillMode, verticesStart, verticesCount);
+        // }
+    }
+
+    /**
+     * Create a new effect (used to store vertex/fragment shaders)
+     * @param baseName defines the base name of the effect (The name of file without .fragment.fx or .vertex.fx)
+     * @param attributesNamesOrOptions defines either a list of attribute names or an EffectCreationOptions object
+     * @param uniformsNamesOrEngine defines either a list of uniform names or the engine to use
+     * @param samplers defines an array of string used to represent textures
+     * @param defines defines the string containing the defines to use to compile the shaders
+     * @param fallbacks defines the list of potential fallbacks to use if shader conmpilation fails
+     * @param onCompiled defines a function to call when the effect creation is successful
+     * @param onError defines a function to call when the effect creation has failed
+     * @param indexParameters defines an object containing the index values to use to compile shaders (like the maximum number of simultaneous lights)
+     * @returns the new Effect
+     */
+    public createEffect(baseName: any, attributesNamesOrOptions: string[] | EffectCreationOptions, uniformsNamesOrEngine: string[] | Engine, samplers?: string[], defines?: string, fallbacks?: EffectFallbacks,
+        onCompiled?: (effect: Effect) => void, onError?: (effect: Effect, errors: string) => void, indexParameters?: any): Effect {
+        var vertex = baseName.vertexElement || baseName.vertex || baseName;
+        var fragment = baseName.fragmentElement || baseName.fragment || baseName;
+
+        var name = vertex + "+" + fragment + "@" + (defines ? defines : (<EffectCreationOptions>attributesNamesOrOptions).defines);
+        if (this._compiledEffects[name]) {
+            var compiledEffect = <Effect>this._compiledEffects[name];
+            if (onCompiled && compiledEffect.isReady()) {
+                onCompiled(compiledEffect);
+            }
+
+            return compiledEffect;
+        }
+        var effect = new Effect(baseName, attributesNamesOrOptions, uniformsNamesOrEngine, samplers, this, defines, fallbacks, onCompiled, onError, indexParameters, false);
+        effect._key = name;
+        this._compiledEffects[name] = effect;
+
+        return effect;
+    }
+
+    public createPipelineContext(): IPipelineContext {
+        return new NativePipelineContext();
+    }
+
+    public _preparePipelineContext(pipelineContext: IPipelineContext, vertexSourceCode: string, fragmentSourceCode: string, createAsRaw: boolean, rebuildRebind: any, defines: Nullable<string>, transformFeedbackVaryings: Nullable<string[]>) {
+        const nativePipelineContext = pipelineContext as NativePipelineContext;
+
+        if (createAsRaw) {
+            nativePipelineContext.nativeProgram = this.createRawShaderProgram(pipelineContext, vertexSourceCode, fragmentSourceCode, undefined, transformFeedbackVaryings);
+        }
+        else {
+            nativePipelineContext.nativeProgram = this.createShaderProgram(pipelineContext, vertexSourceCode, fragmentSourceCode, defines, undefined, transformFeedbackVaryings);
+        }
+    }
+
+    /** @hidden */
+    public _isRenderingStateCompiled(pipelineContext: IPipelineContext): boolean {
+        // TODO: support async shader compilcation
+        return true;
+    }
+
+    /** @hidden */
+    public _executeWhenRenderingStateIsCompiled(pipelineContext: IPipelineContext, action: () => void) {
+        // TODO: support async shader compilcation
+        action();
+    }
+
+    public createRawShaderProgram(pipelineContext: IPipelineContext, vertexCode: string, fragmentCode: string, context?: WebGLRenderingContext, transformFeedbackVaryings: Nullable<string[]> = null): any {
+        throw new Error("Not Supported");
+    }
+
+    public createShaderProgram(pipelineContext: IPipelineContext, vertexCode: string, fragmentCode: string, defines: Nullable<string>, context?: WebGLRenderingContext, transformFeedbackVaryings: Nullable<string[]> = null): any {
+        context = context || this._gl;
+
+        this.onBeforeShaderCompilationObservable.notifyObservers(this);
+
+        const shaderVersion = (this._webGLVersion > 1) ? "#version 300 es\n#define WEBGL2 \n" : "";
+        const vertexShader = Engine._concatenateShader(vertexCode, defines, shaderVersion);
+        const fragmentShader = Engine._concatenateShader(fragmentCode, defines, shaderVersion);
+
+        const program = this._native.createProgram(vertexShader, fragmentShader);
+
+        this.onAfterShaderCompilationObservable.notifyObservers(this);
+
+        return program;
+    }
+
+    protected _setProgram(program: WebGLProgram): void {
+        if (this._currentProgram !== program) {
+            this._native.setProgram(program);
+            this._currentProgram = program;
+        }
+    }
+
+    public _releaseEffect(effect: Effect): void {
+        // TODO
+    }
+
+    public _deletePipelineContext(pipelineContext: IPipelineContext): void {
+        // TODO
+    }
+
+    public getUniforms(pipelineContext: IPipelineContext, uniformsNames: string[]): WebGLUniformLocation[] {
+        const nativePipelineContext = pipelineContext as NativePipelineContext;
+        return this._native.getUniforms(nativePipelineContext.nativeProgram, uniformsNames);
+    }
+
+    public bindUniformBlock(pipelineContext: IPipelineContext, blockName: string, index: number): void {
+        // TODO
+        throw new Error("Not Implemented");
+    }
+
+    public bindSamplers(effect: Effect): void {
+        const nativePipelineContext = effect.getPipelineContext() as NativePipelineContext;
+        this._setProgram(nativePipelineContext.nativeProgram);
+
+        // TODO: share this with engine?
+        var samplers = effect.getSamplers();
+        for (var index = 0; index < samplers.length; index++) {
+            var uniform = effect.getUniform(samplers[index]);
+
+            if (uniform) {
+                this._boundUniforms[index] = uniform;
+            }
+        }
+        this._currentEffect = null;
+    }
+
+    public setMatrix(uniform: WebGLUniformLocation, matrix: Matrix): void {
+        if (!uniform) {
+            return;
+        }
+
+        this._native.setMatrix(uniform, matrix.toArray() as Float32Array);
+    }
+
+    public getRenderWidth(useScreen = false): number {
+        if (!useScreen && this._currentRenderTarget) {
+            return this._currentRenderTarget.width;
+        }
+
+        return this._native.getRenderWidth();
+    }
+
+    public getRenderHeight(useScreen = false): number {
+        if (!useScreen && this._currentRenderTarget) {
+            return this._currentRenderTarget.height;
+        }
+
+        return this._native.getRenderHeight();
+    }
+
+    public setViewport(viewport: Viewport, requiredWidth?: number, requiredHeight?: number): void {
+        // TODO: Implement.
+        this._cachedViewport = viewport;
+    }
+
+    public setState(culling: boolean, zOffset: number = 0, force?: boolean, reverseSide = false): void {
+        this._native.setState(culling, zOffset, reverseSide);
+    }
+
+    /**
+     * Set the z offset to apply to current rendering
+     * @param value defines the offset to apply
+     */
+    public setZOffset(value: number): void {
+        this._native.setZOffset(value);
+    }
+
+    /**
+     * Gets the current value of the zOffset
+     * @returns the current zOffset state
+     */
+    public getZOffset(): number {
+        return this._native.getZOffset();
+    }
+
+    /**
+     * Enable or disable depth buffering
+     * @param enable defines the state to set
+     */
+    public setDepthBuffer(enable: boolean): void {
+        this._native.setDepthTest(enable);
+    }
+
+    /**
+     * Gets a boolean indicating if depth writing is enabled
+     * @returns the current depth writing state
+     */
+    public getDepthWrite(): boolean {
+        return this._native.getDepthWrite();
+    }
+
+    /**
+     * Enable or disable depth writing
+     * @param enable defines the state to set
+     */
+    public setDepthWrite(enable: boolean): void {
+        this._native.setDepthWrite(enable);
+    }
+
+    /**
+     * Enable or disable color writing
+     * @param enable defines the state to set
+     */
+    public setColorWrite(enable: boolean): void {
+        this._native.setColorWrite(enable);
+        this._colorWrite = enable;
+    }
+
+    /**
+     * Gets a boolean indicating if color writing is enabled
+     * @returns the current color writing state
+     */
+    public getColorWrite(): boolean {
+        return this._colorWrite;
+    }
+
+    /**
+     * Sets alpha constants used by some alpha blending modes
+     * @param r defines the red component
+     * @param g defines the green component
+     * @param b defines the blue component
+     * @param a defines the alpha component
+     */
+    public setAlphaConstants(r: number, g: number, b: number, a: number) {
+        throw new Error("Setting alpha blend constant color not yet implemented.");
+    }
+
+    /**
+     * Sets the current alpha mode
+     * @param mode defines the mode to use (one of the BABYLON.Engine.ALPHA_XXX)
+     * @param noDepthWriteChange defines if depth writing state should remains unchanged (false by default)
+     * @see http://doc.babylonjs.com/resources/transparency_and_how_meshes_are_rendered
+     */
+    public setAlphaMode(mode: number, noDepthWriteChange: boolean = false): void {
+        if (this._alphaMode === mode) {
+            return;
+        }
+
+        this._native.setBlendMode(this._getBlendMode(mode));
+
+        if (!noDepthWriteChange) {
+            this.setDepthWrite(mode === Engine.ALPHA_DISABLE);
+        }
+
+        this._alphaMode = mode;
+    }
+
+    // Returns a NativeBlendMode.XXXX value.
+    // Note: Many blend modes intentionally not implemented. If more are needed, they should be added.
+    private _getBlendMode(mode: number): number {
+        switch (mode) {
+            case Engine.ALPHA_DISABLE:
+                return NativeBlendMode.REPLACE;
+            case Engine.ALPHA_PREMULTIPLIED_PORTERDUFF:
+                return NativeBlendMode.OVER;
+            case Engine.ALPHA_COMBINE:
+                return NativeBlendMode.COMBINE;
+            case Engine.ALPHA_SCREENMODE:
+                return NativeBlendMode.SCREEN;
+            default:
+                throw new Error("Unexpected alpha mode: " + mode + ".");
+        }
+    }
+
+    /**
+     * Gets the current alpha mode
+     * @see http://doc.babylonjs.com/resources/transparency_and_how_meshes_are_rendered
+     * @returns the current alpha mode
+     */
+    public getAlphaMode(): number {
+        return this._alphaMode;
+    }
+
+    public setIntArray(uniform: WebGLUniformLocation, array: Int32Array): void {
+        if (!uniform) {
+            return;
+        }
+
+        this._native.setIntArray(uniform, array);
+    }
+
+    public setIntArray2(uniform: WebGLUniformLocation, array: Int32Array): void {
+        if (!uniform) {
+            return;
+        }
+
+        this._native.setIntArray2(uniform, array);
+    }
+
+    public setIntArray3(uniform: WebGLUniformLocation, array: Int32Array): void {
+        if (!uniform) {
+            return;
+        }
+
+        this._native.setIntArray3(uniform, array);
+    }
+
+    public setIntArray4(uniform: WebGLUniformLocation, array: Int32Array): void {
+        if (!uniform) {
+            return;
+        }
+
+        this._native.setIntArray4(uniform, array);
+    }
+
+    public setFloatArray(uniform: WebGLUniformLocation, array: Float32Array): void {
+        if (!uniform) {
+            return;
+        }
+
+        this._native.setFloatArray(uniform, array);
+    }
+
+    public setFloatArray2(uniform: WebGLUniformLocation, array: Float32Array): void {
+        if (!uniform) {
+            return;
+        }
+
+        this._native.setFloatArray2(uniform, array);
+    }
+
+    public setFloatArray3(uniform: WebGLUniformLocation, array: Float32Array): void {
+        if (!uniform) {
+            return;
+        }
+
+        this._native.setFloatArray3(uniform, array);
+    }
+
+    public setFloatArray4(uniform: WebGLUniformLocation, array: Float32Array): void {
+        if (!uniform) {
+            return;
+        }
+
+        this._native.setFloatArray4(uniform, array);
+    }
+
+    public setArray(uniform: WebGLUniformLocation, array: number[]): void {
+        if (!uniform) {
+            return;
+        }
+
+        this._native.setFloatArray(uniform, array);
+    }
+
+    public setArray2(uniform: WebGLUniformLocation, array: number[]): void {
+        if (!uniform) {
+            return;
+        }
+
+        this._native.setFloatArray2(uniform, array);
+    }
+
+    public setArray3(uniform: WebGLUniformLocation, array: number[]): void {
+        if (!uniform) {
+            return;
+        }
+
+        this._native.setFloatArray3(uniform, array);
+    }
+
+    public setArray4(uniform: WebGLUniformLocation, array: number[]): void {
+        if (!uniform) {
+            return;
+        }
+
+        this._native.setFloatArray4(uniform, array);
+    }
+
+    public setMatrices(uniform: WebGLUniformLocation, matrices: Float32Array): void {
+        if (!uniform) {
+            return;
+        }
+
+        this._native.setMatrices(uniform, matrices);
+    }
+
+    public setMatrix3x3(uniform: WebGLUniformLocation, matrix: Float32Array): void {
+        if (!uniform) {
+            return;
+        }
+
+        this._native.setMatrix3x3(uniform, matrix);
+    }
+
+    public setMatrix2x2(uniform: WebGLUniformLocation, matrix: Float32Array): void {
+        if (!uniform) {
+            return;
+        }
+
+        this._native.setMatrix2x2(uniform, matrix);
+    }
+
+    public setFloat(uniform: WebGLUniformLocation, value: number): void {
+        if (!uniform) {
+            return;
+        }
+
+        this._native.setFloat(uniform, value);
+    }
+
+    public setFloat2(uniform: WebGLUniformLocation, x: number, y: number): void {
+        if (!uniform) {
+            return;
+        }
+
+        this._native.setFloat2(uniform, x, y);
+    }
+
+    public setFloat3(uniform: WebGLUniformLocation, x: number, y: number, z: number): void {
+        if (!uniform) {
+            return;
+        }
+
+        this._native.setFloat3(uniform, x, y, z);
+    }
+
+    public setBool(uniform: WebGLUniformLocation, bool: number): void {
+        if (!uniform) {
+            return;
+        }
+
+        this._native.setBool(uniform, bool);
+    }
+
+    public setFloat4(uniform: WebGLUniformLocation, x: number, y: number, z: number, w: number): void {
+        if (!uniform) {
+            return;
+        }
+
+        this._native.setFloat4(uniform, x, y, z, w);
+    }
+
+    public setColor3(uniform: WebGLUniformLocation, color3: Color3): void {
+        if (!uniform) {
+            return;
+        }
+
+        this._native.setFloat3(uniform, color3.r, color3.g, color3.b);
+    }
+
+    public setColor4(uniform: WebGLUniformLocation, color3: Color3, alpha: number): void {
+        if (!uniform) {
+            return;
+        }
+
+        this._native.setFloat4(uniform, color3.r, color3.g, color3.b, alpha);
+    }
+
+    public wipeCaches(bruteForce?: boolean): void {
+        if (this.preventCacheWipeBetweenFrames) {
+            return;
+        }
+        this.resetTextureCache();
+        this._currentEffect = null;
+
+        if (bruteForce) {
+            this._currentProgram = null;
+
+            this._stencilState.reset();
+            this._depthCullingState.reset();
+            this._alphaState.reset();
+        }
+
+        this._cachedVertexBuffers = null;
+        this._cachedIndexBuffer = null;
+        this._cachedEffectForVertexBuffers = null;
+    }
+
+    public _createTexture(): WebGLTexture {
+        return this._native.createTexture();
+    }
+
+    protected _deleteTexture(texture: Nullable<WebGLTexture>): void {
+        this._native.deleteTexture(texture);
+    }
+
+    // TODO: Refactor to share more logic with babylon.engine.ts version.
+    /**
+     * Usually called from BABYLON.Texture.ts.
+     * Passed information to create a WebGLTexture
+     * @param urlArg defines a value which contains one of the following:
+     * * A conventional http URL, e.g. 'http://...' or 'file://...'
+     * * A base64 string of in-line texture data, e.g. 'data:image/jpg;base64,/...'
+     * * An indicator that data being passed using the buffer parameter, e.g. 'data:mytexture.jpg'
+     * @param noMipmap defines a boolean indicating that no mipmaps shall be generated.  Ignored for compressed textures.  They must be in the file
+     * @param invertY when true, image is flipped when loaded.  You probably want true. Ignored for compressed textures.  Must be flipped in the file
+     * @param scene needed for loading to the correct scene
+     * @param samplingMode mode with should be used sample / access the texture (Default: BABYLON.Texture.TRILINEAR_SAMPLINGMODE)
+     * @param onLoad optional callback to be called upon successful completion
+     * @param onError optional callback to be called upon failure
+     * @param buffer a source of a file previously fetched as either a base64 string, an ArrayBuffer (compressed or image format), or a Blob
+     * @param fallback an internal argument in case the function must be called again, due to etc1 not having alpha capabilities
+     * @param format internal format.  Default: RGB when extension is '.jpg' else RGBA.  Ignored for compressed textures
+     * @param forcedExtension defines the extension to use to pick the right loader
+     * @returns a InternalTexture for assignment back into BABYLON.Texture
+     */
+    public createTexture(
+        urlArg: Nullable<string>,
+        noMipmap: boolean,
+        invertY: boolean,
+        scene: Nullable<Scene>,
+        samplingMode: number = Engine.TEXTURE_TRILINEAR_SAMPLINGMODE,
+        onLoad: Nullable<() => void> = null,
+        onError: Nullable<(message: string, exception: any) => void> = null,
+        buffer: Nullable<string | ArrayBuffer | Blob> = null,
+        fallback: Nullable<InternalTexture> = null,
+        format: Nullable<number> = null,
+        forcedExtension: Nullable<string> = null): InternalTexture {
+        var url = String(urlArg); // assign a new string, so that the original is still available in case of fallback
+        var fromData = url.substr(0, 5) === "data:";
+        var fromBlob = url.substr(0, 5) === "blob:";
+        var isBase64 = fromData && url.indexOf("base64") !== -1;
+
+        let texture = fallback ? fallback : new InternalTexture(this, InternalTexture.DATASOURCE_URL);
+
+        // establish the file extension, if possible
+        var lastDot = url.lastIndexOf('.');
+        var extension = forcedExtension ? forcedExtension : (lastDot > -1 ? url.substring(lastDot).toLowerCase() : "");
+
+        // TODO: Add support for compressed texture formats.
+        var textureFormatInUse: Nullable<string> = null;
+
+        let loader: Nullable<IInternalTextureLoader> = null;
+        for (let availableLoader of Engine._TextureLoaders) {
+            if (availableLoader.canLoad(extension, textureFormatInUse, fallback, isBase64, buffer ? true : false)) {
+                loader = availableLoader;
+                break;
+            }
+        }
+
+        if (loader) {
+            url = loader.transformUrl(url, textureFormatInUse);
+        }
+
+        if (scene) {
+            scene._addPendingData(texture);
+        }
+        texture.url = url;
+        texture.generateMipMaps = !noMipmap;
+        texture.samplingMode = samplingMode;
+        texture.invertY = invertY;
+
+        if (!this.doNotHandleContextLost) {
+            // Keep a link to the buffer only if we plan to handle context lost
+            texture._buffer = buffer;
+        }
+
+        let onLoadObserver: Nullable<Observer<InternalTexture>> = null;
+        if (onLoad && !fallback) {
+            onLoadObserver = texture.onLoadedObservable.add(onLoad);
+        }
+
+        if (!fallback) { this._internalTexturesCache.push(texture); }
+
+        let onInternalError = (message?: string, exception?: any) => {
+            if (scene) {
+                scene._removePendingData(texture);
+            }
+
+            let customFallback = false;
+            if (loader) {
+                const fallbackUrl = loader.getFallbackTextureUrl(url, textureFormatInUse);
+                if (fallbackUrl) {
+                    // Add Back
+                    customFallback = true;
+                    this.createTexture(urlArg, noMipmap, invertY, scene, samplingMode, null, onError, buffer, texture);
+                }
+            }
+
+            if (!customFallback) {
+                if (onLoadObserver) {
+                    texture.onLoadedObservable.remove(onLoadObserver);
+                }
+                if (Tools.UseFallbackTexture) {
+                    this.createTexture(Tools.fallbackTexture, noMipmap, invertY, scene, samplingMode, null, onError, buffer, texture);
+                }
+            }
+
+            if (onError) {
+                onError(message || "Unknown error", exception);
+            }
+        };
+
+        // processing for non-image formats
+        if (loader) {
+            throw new Error("Loading textures from IInternalTextureLoader not yet implemented.");
+            // var callback = (data: string | ArrayBuffer) => {
+            //     loader!.loadData(data as ArrayBuffer, texture, (width: number, height: number, loadMipmap: boolean, isCompressed: boolean, done: () => void) => {
+            //         this._prepareWebGLTexture(texture, scene, width, height, invertY, !loadMipmap, isCompressed, () => {
+            //                 done();
+            //                 return false;
+            //             },
+            //             samplingMode);
+            //     });
+            // }
+
+            // if (!buffer) {
+            //     this._loadFile(url, callback, undefined, scene ? scene.database : undefined, true, (request?: XMLHttpRequest, exception?: any) => {
+            //         onInternalError("Unable to load " + (request ? request.responseURL : url, exception));
+            //     });
+            // } else {
+            //     callback(buffer as ArrayBuffer);
+            // }
+        } else {
+            var onload = (data: string | ArrayBuffer | Blob, responseURL?: string) => {
+                if (typeof (data) === "string") {
+                    throw new Error("Loading textures from string data not yet implemented.");
+                }
+
+                if (fromBlob && !this.doNotHandleContextLost) {
+                    // We need to store the image if we need to rebuild the texture
+                    // in case of a webgl context lost
+                    texture._buffer = data;
+                }
+
+                let webGLTexture = texture._webGLTexture;
+
+                if (!webGLTexture) {
+                    //  this.resetTextureCache();
+                    if (scene) {
+                        scene._removePendingData(texture);
+                    }
+
+                    return;
+                }
+
+                this._native.loadTexture(webGLTexture, data, !noMipmap);
+
+                if (invertY) {
+                    throw new Error("Support for textures with inverted Y coordinates not yet implemented.");
+                }
+                //this._unpackFlipY(invertY === undefined ? true : (invertY ? true : false));
+
+                texture.baseWidth = this._native.getTextureWidth(webGLTexture);
+                texture.baseHeight = this._native.getTextureHeight(webGLTexture);
+                texture.width = texture.baseWidth;
+                texture.height = texture.baseHeight;
+                texture.isReady = true;
+
+                var filter = this._getSamplingFilter(samplingMode);
+
+                this._native.setTextureSampling(webGLTexture, filter);
+
+                // this.resetTextureCache();
+                if (scene) {
+                    scene._removePendingData(texture);
+                }
+
+                texture.onLoadedObservable.notifyObservers(texture);
+                texture.onLoadedObservable.clear();
+            };
+
+            if (buffer instanceof ArrayBuffer) {
+                onload(buffer);
+            } else if (buffer instanceof Blob) {
+                throw new Error("Loading texture from Blob not yet implemented.");
+            } else if (!fromData) {
+                let onLoadFileError = (request?: WebRequest, exception?: any) => {
+                    onInternalError("Failed to retrieve " + url + ".", exception);
+                };
+                Tools.LoadFile(url, onload, undefined, undefined, /*useArrayBuffer*/true, onLoadFileError);
+            } else {
+                onload(Tools.DecodeBase64(buffer as string));
+            }
+        }
+
+        return texture;
+    }
+
+    /**
+     * Creates a cube texture
+     * @param rootUrl defines the url where the files to load is located
+     * @param scene defines the current scene
+     * @param files defines the list of files to load (1 per face)
+     * @param noMipmap defines a boolean indicating that no mipmaps shall be generated (false by default)
+     * @param onLoad defines an optional callback raised when the texture is loaded
+     * @param onError defines an optional callback raised if there is an issue to load the texture
+     * @param format defines the format of the data
+     * @param forcedExtension defines the extension to use to pick the right loader
+     * @param createPolynomials if a polynomial sphere should be created for the cube texture
+     * @param lodScale defines the scale applied to environment texture. This manages the range of LOD level used for IBL according to the roughness
+     * @param lodOffset defines the offset applied to environment texture. This manages first LOD level used for IBL according to the roughness
+     * @param fallback defines texture to use while falling back when (compressed) texture file not found.
+     * @returns the cube texture as an InternalTexture
+     */
+    public createCubeTexture(
+        rootUrl: string,
+        scene: Nullable<Scene>,
+        files: Nullable<string[]>,
+        noMipmap?: boolean,
+        onLoad: Nullable<(data?: any) => void> = null,
+        onError: Nullable<(message?: string, exception?: any) => void> = null,
+        format?: number,
+        forcedExtension: any = null,
+        createPolynomials = false,
+        lodScale: number = 0,
+        lodOffset: number = 0,
+        fallback: Nullable<InternalTexture> = null): InternalTexture
+    {
+        var texture = fallback ? fallback : new InternalTexture(this, InternalTexture.DATASOURCE_CUBE);
+        texture.isCube = true;
+        texture.url = rootUrl;
+        texture.generateMipMaps = !noMipmap;
+        texture._lodGenerationScale = lodScale;
+        texture._lodGenerationOffset = lodOffset;
+
+        if (!this._doNotHandleContextLost) {
+            texture._extension = forcedExtension;
+            texture._files = files;
+        }
+
+        var lastDot = rootUrl.lastIndexOf('.');
+        var extension = forcedExtension ? forcedExtension : (lastDot > -1 ? rootUrl.substring(lastDot).toLowerCase() : "");
+
+        if (extension === ".env") {
+            const onloaddata = (data: any) => {
+                data = data as ArrayBuffer;
+
+                var info = EnvironmentTextureTools.GetEnvInfo(data)!;
+                texture.width = info.width;
+                texture.height = info.width;
+
+                EnvironmentTextureTools.UploadEnvSpherical(texture, info);
+
+                if (info.version !== 1) {
+                    throw new Error(`Unsupported babylon environment map version "${info.version}"`);
+                }
+
+                let specularInfo = info.specular as EnvironmentTextureSpecularInfoV1;
+                if (!specularInfo) {
+                    throw new Error(`Nothing else parsed so far`);
+                }
+
+                texture._lodGenerationScale = specularInfo.lodGenerationScale;
+                const imageData = EnvironmentTextureTools.CreateImageDataArrayBufferViews(data, info);
+
+                texture.format = Engine.TEXTUREFORMAT_RGBA;
+                texture.type = Engine.TEXTURETYPE_UNSIGNED_INT;
+                texture.generateMipMaps = true;
+                texture.getEngine().updateTextureSamplingMode(Texture.TRILINEAR_SAMPLINGMODE, texture);
+                texture._isRGBD = true;
+                texture.invertY = true;
+                this._native.loadCubeTexture(texture._webGLTexture!, imageData, true);
+
+                texture.isReady = true;
+                if (onLoad) {
+                    onLoad();
+                }
+            };
+            if (files && files.length === 6) {
+                throw new Error(`Multi-file loading not yet supported.`);
+            }
+            else {
+                let onInternalError = (request?: WebRequest, exception?: any) => {
+                    if (onError && request) {
+                        onError(request.status + " " + request.statusText, exception);
+                    }
+                };
+
+                this._loadFile(rootUrl, onloaddata, undefined, undefined, true, onInternalError);
+            }
+        }
+        else {
+            throw new Error("Cannot load cubemap: non-ENV format not supported.");
+        }
+
+        this._internalTexturesCache.push(texture);
+
+        return texture;
+    }
+
+    // Returns a NativeFilter.XXXX value.
+    private _getSamplingFilter(samplingMode: number): number {
+        switch (samplingMode) {
+            case Engine.TEXTURE_BILINEAR_SAMPLINGMODE:
+                return NativeFilter.MINLINEAR_MAGLINEAR_MIPPOINT;
+            case Engine.TEXTURE_TRILINEAR_SAMPLINGMODE:
+                return NativeFilter.MINLINEAR_MAGLINEAR_MIPLINEAR;
+            case Engine.TEXTURE_NEAREST_SAMPLINGMODE:
+                return NativeFilter.MINPOINT_MAGPOINT_MIPLINEAR;
+            case Engine.TEXTURE_NEAREST_NEAREST_MIPNEAREST:
+                return NativeFilter.MINPOINT_MAGPOINT_MIPPOINT;
+            case Engine.TEXTURE_NEAREST_LINEAR_MIPNEAREST:
+                return NativeFilter.MINLINEAR_MAGPOINT_MIPPOINT;
+            case Engine.TEXTURE_NEAREST_LINEAR_MIPLINEAR:
+                return NativeFilter.MINLINEAR_MAGPOINT_MIPLINEAR;
+            case Engine.TEXTURE_NEAREST_LINEAR:
+                return NativeFilter.MINLINEAR_MAGPOINT_MIPLINEAR;
+            case Engine.TEXTURE_NEAREST_NEAREST:
+                return NativeFilter.MINPOINT_MAGPOINT_MIPPOINT;
+            case Engine.TEXTURE_LINEAR_NEAREST_MIPNEAREST:
+                return NativeFilter.MINPOINT_MAGLINEAR_MIPPOINT;
+            case Engine.TEXTURE_LINEAR_NEAREST_MIPLINEAR:
+                return NativeFilter.MINPOINT_MAGLINEAR_MIPLINEAR;
+            case Engine.TEXTURE_LINEAR_LINEAR:
+                return NativeFilter.MINLINEAR_MAGLINEAR_MIPLINEAR;
+            case Engine.TEXTURE_LINEAR_NEAREST:
+                return NativeFilter.MINPOINT_MAGLINEAR_MIPLINEAR;
+            default:
+                throw new Error("Unexpected sampling mode: " + samplingMode + ".");
+        }
+    }
+
+    public createRenderTargetTexture(size: any, options: boolean | RenderTargetCreationOptions): InternalTexture {
+        let fullOptions = new RenderTargetCreationOptions();
+
+        if (options !== undefined && typeof options === "object") {
+            fullOptions.generateMipMaps = options.generateMipMaps;
+            fullOptions.generateDepthBuffer = options.generateDepthBuffer === undefined ? true : options.generateDepthBuffer;
+            fullOptions.generateStencilBuffer = fullOptions.generateDepthBuffer && options.generateStencilBuffer;
+            fullOptions.type = options.type === undefined ? Engine.TEXTURETYPE_UNSIGNED_INT : options.type;
+            fullOptions.samplingMode = options.samplingMode === undefined ? Texture.TRILINEAR_SAMPLINGMODE : options.samplingMode;
+        } else {
+            fullOptions.generateMipMaps = <boolean>options;
+            fullOptions.generateDepthBuffer = true;
+            fullOptions.generateStencilBuffer = false;
+            fullOptions.type = Engine.TEXTURETYPE_UNSIGNED_INT;
+            fullOptions.samplingMode = Texture.TRILINEAR_SAMPLINGMODE;
+        }
+        var texture = new InternalTexture(this, InternalTexture.DATASOURCE_RENDERTARGET);
+
+        var width = size.width || size;
+        var height = size.height || size;
+
+        texture._depthStencilBuffer = {};
+        texture._framebuffer = {};
+        texture.baseWidth = width;
+        texture.baseHeight = height;
+        texture.width = width;
+        texture.height = height;
+        texture.isReady = true;
+        texture.samples = 1;
+        texture.generateMipMaps = fullOptions.generateMipMaps ? true : false;
+        texture.samplingMode = fullOptions.samplingMode;
+        texture.type = fullOptions.type;
+        texture._generateDepthBuffer = fullOptions.generateDepthBuffer;
+        texture._generateStencilBuffer = fullOptions.generateStencilBuffer ? true : false;
+
+        this._internalTexturesCache.push(texture);
+
+        return texture;
+    }
+
+    public updateTextureSamplingMode(samplingMode: number, texture: InternalTexture): void {
+        if (texture._webGLTexture) {
+            var filter = this._getSamplingFilter(samplingMode);
+            this._native.setTextureSampling(texture._webGLTexture, filter);
+        }
+        texture.samplingMode = samplingMode;
+    }
+
+    public bindFramebuffer(texture: InternalTexture, faceIndex?: number, requiredWidth?: number, requiredHeight?: number, forceFullscreenViewport?: boolean): void {
+        throw new Error("bindFramebuffer not yet implemented.");
+    }
+
+    public unBindFramebuffer(texture: InternalTexture, disableGenerateMipMaps = false, onBeforeUnbind?: () => void): void {
+        throw new Error("unBindFramebuffer not yet implemented.");
+    }
+
+    public createDynamicVertexBuffer(data: DataArray): DataBuffer {
+        throw new Error("createDynamicVertexBuffer not yet implemented.");
+    }
+
+    public updateDynamicIndexBuffer(indexBuffer: DataBuffer, indices: IndicesArray, offset: number = 0): void {
+        throw new Error("updateDynamicIndexBuffer not yet implemented.");
+    }
+
+    /**
+     * Updates a dynamic vertex buffer.
+     * @param vertexBuffer the vertex buffer to update
+     * @param data the data used to update the vertex buffer
+     * @param byteOffset the byte offset of the data (optional)
+     * @param byteLength the byte length of the data (optional)
+     */
+    public updateDynamicVertexBuffer(vertexBuffer: DataBuffer, data: DataArray, byteOffset?: number, byteLength?: number): void {
+        throw new Error("updateDynamicVertexBuffer not yet implemented.");
+    }
+
+    // TODO: Refactor to share more logic with base Engine implementation.
+    protected _setTexture(channel: number, texture: Nullable<BaseTexture>, isPartOfTextureArray = false, depthStencilTexture = false): boolean {
+        let uniform = this._boundUniforms[channel];
+        if (!uniform) {
+            return false;
+        }
+
+        // Not ready?
+        if (!texture) {
+            if (this._boundTexturesCache[channel] != null) {
+                this._activeChannel = channel;
+                this._native.setTexture(uniform, null);
+            }
+            return false;
+        }
+
+        // Video
+        if ((<VideoTexture>texture).video) {
+            this._activeChannel = channel;
+            (<VideoTexture>texture).update();
+        } else if (texture.delayLoadState === Engine.DELAYLOADSTATE_NOTLOADED) { // Delay loading
+            texture.delayLoad();
+            return false;
+        }
+
+        let internalTexture: InternalTexture;
+        if (depthStencilTexture) {
+            internalTexture = (<RenderTargetTexture>texture).depthStencilTexture!;
+        } else if (texture.isReady()) {
+            internalTexture = <InternalTexture>texture.getInternalTexture();
+        } else if (texture.isCube) {
+            internalTexture = this.emptyCubeTexture;
+        } else if (texture.is3D) {
+            internalTexture = this.emptyTexture3D;
+        } else {
+            internalTexture = this.emptyTexture;
+        }
+
+        this._activeChannel = channel;
+
+        if (!internalTexture ||
+            !internalTexture._webGLTexture) {
+            return false;
+        }
+
+        this._native.setTextureWrapMode(
+            internalTexture._webGLTexture,
+            this._getAddressMode(texture.wrapU),
+            this._getAddressMode(texture.wrapV),
+            this._getAddressMode(texture.wrapR));
+        this._updateAnisotropicLevel(texture);
+
+        this._native.setTexture(uniform, internalTexture._webGLTexture);
+
+        return true;
+    }
+
+    // TODO: Share more of this logic with the base implementation.
+    // TODO: Rename to match naming in base implementation once refactoring allows different parameters.
+    private _updateAnisotropicLevel(texture: BaseTexture) {
+        var internalTexture = texture.getInternalTexture();
+        var value = texture.anisotropicFilteringLevel;
+
+        if (!internalTexture || !internalTexture._webGLTexture) {
+            return;
+        }
+
+        if (internalTexture._cachedAnisotropicFilteringLevel !== value) {
+            this._native.setTextureAnisotropicLevel(internalTexture._webGLTexture, value);
+            internalTexture._cachedAnisotropicFilteringLevel = value;
+        }
+    }
+
+    // Returns a NativeAddressMode.XXX value.
+    private _getAddressMode(wrapMode: number): number {
+        switch (wrapMode) {
+            case Engine.TEXTURE_WRAP_ADDRESSMODE:
+                return NativeAddressMode.WRAP;
+            case Engine.TEXTURE_CLAMP_ADDRESSMODE:
+                return NativeAddressMode.CLAMP;
+            case Engine.TEXTURE_MIRROR_ADDRESSMODE:
+                return NativeAddressMode.MIRROR;
+            default:
+                throw new Error("Unexpected wrap mode: " + wrapMode + ".");
+        }
+    }
+
+    /** @hidden */
+    public _bindTexture(channel: number, texture: InternalTexture): void {
+        throw new Error("_bindTexture not implemented.");
+    }
+
+    protected _deleteBuffer(buffer: NativeDataBuffer): void {
+        if (buffer.nativeIndexBuffer) {
+            this._native.deleteIndexBuffer(buffer.nativeIndexBuffer);
+            delete buffer.nativeIndexBuffer;
+        }
+
+        if (buffer.nativeVertexBuffer) {
+            this._native.deleteVertexBuffer(buffer.nativeVertexBuffer);
+            delete buffer.nativeVertexBuffer;
+        }
+    }
+
+    public releaseEffects() {
+        // TODO
+    }
+
+    /** @hidden */
+    public _uploadCompressedDataToTextureDirectly(texture: InternalTexture, internalFormat: number, width: number, height: number, data: ArrayBufferView, faceIndex: number = 0, lod: number = 0) {
+        throw new Error("_uploadCompressedDataToTextureDirectly not implemented.");
+    }
+
+    /** @hidden */
+    public _uploadDataToTextureDirectly(texture: InternalTexture, imageData: ArrayBufferView, faceIndex: number = 0, lod: number = 0): void {
+        throw new Error("_uploadDataToTextureDirectly not implemented.");
+    }
+
+    /** @hidden */
+    public _uploadArrayBufferViewToTexture(texture: InternalTexture, imageData: ArrayBufferView, faceIndex: number = 0, lod: number = 0): void {
+        throw new Error("_uploadArrayBufferViewToTexture not implemented.");
+    }
+
+    /** @hidden */
+    public _uploadImageToTexture(texture: InternalTexture, image: HTMLImageElement, faceIndex: number = 0, lod: number = 0) {
+        throw new Error("_uploadArrayBufferViewToTexture not implemented.");
+    }
+}