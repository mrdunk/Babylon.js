import { Vector3, Matrix, Quaternion } from "../../Maths/math.vector";
import { Scene } from "../../scene";
import { Camera } from "../../Cameras/camera";
import { FreeCamera } from "../../Cameras/freeCamera";
import { TargetCamera } from "../../Cameras/targetCamera";
import { WebXRSessionManager } from "./webXRSessionManager";
import { Viewport } from '../../Maths/math.viewport';

/**
 * WebXR Camera which holds the views for the xrSession
 * @see https://doc.babylonjs.com/how_to/webxr
 */
export class WebXRCamera extends FreeCamera {
    private static _TmpMatrix = new Matrix();

    /**
     * Creates a new webXRCamera, this should only be set at the camera after it has been updated by the xrSessionManager
     * @param name the name of the camera
     * @param scene the scene to add the camera to
     */
    constructor(name: string, scene: Scene) {
        super(name, Vector3.Zero(), scene);

        // Initial camera configuration
        this.minZ = 0.1;
        this.rotationQuaternion = new Quaternion();
        this.cameraRigMode = Camera.RIG_MODE_CUSTOM;
        this.updateUpVectorFromRotation = true;
        this._updateNumberOfRigCameras(1);
    }

    private _updateNumberOfRigCameras(viewCount = 1) {
        while (this.rigCameras.length < viewCount) {
            var newCamera = new TargetCamera("view: " + this.rigCameras.length, Vector3.Zero(), this.getScene());
            newCamera.minZ = 0.1;
            newCamera.parent = this;
            newCamera.rotationQuaternion = new Quaternion();
            newCamera.updateUpVectorFromRotation = true;
            this.rigCameras.push(newCamera);
        }
        while (this.rigCameras.length > viewCount) {
            var removedCamera = this.rigCameras.pop();
            if (removedCamera) {
                removedCamera.dispose();
            }
        }
    }

    /** @hidden */
    public _updateForDualEyeDebugging(/*pupilDistance = 0.01*/) {
        // Create initial camera rigs
        this._updateNumberOfRigCameras(2);
        this.rigCameras[0].viewport = new Viewport(0, 0, 0.5, 1.0);
        // this.rigCameras[0].position.x = -pupilDistance / 2;
        this.rigCameras[0].outputRenderTarget = null;
        this.rigCameras[1].viewport = new Viewport(0.5, 0, 0.5, 1.0);
        // this.rigCameras[1].position.x = pupilDistance / 2;
        this.rigCameras[1].outputRenderTarget = null;
    }

    /**
     * Updates the cameras position from the current pose information of the  XR session
     * @param xrSessionManager the session containing pose information
     * @returns true if the camera has been updated, false if the session did not contain pose or frame data
     */
    public updateFromXRSessionManager(xrSessionManager: WebXRSessionManager) {
        // Ensure all frame data is available
        if (!xrSessionManager.currentFrame || !xrSessionManager.currentFrame.getViewerPose) {
            return false;
        }
        var pose = xrSessionManager.currentFrame.getViewerPose(xrSessionManager.referenceSpace);
        if (!pose) {
            return false;
        }
        let globalTransform = false;
        if (pose && pose.transform && pose.transform.matrix) {
            globalTransform = true;
            // Update the parent cameras matrix
            Matrix.FromFloat32ArrayToRefScaled(pose.transform.matrix, 0, 1, WebXRCamera._TmpMatrix);

            if (!this._scene.useRightHandedSystem) {
                WebXRCamera._TmpMatrix.toggleModelMatrixHandInPlace();
            }
            WebXRCamera._TmpMatrix.getTranslationToRef(this.position);
            WebXRCamera._TmpMatrix.getRotationMatrixToRef(WebXRCamera._TmpMatrix);
            Quaternion.FromRotationMatrixToRef(WebXRCamera._TmpMatrix, this.rotationQuaternion);

            this.computeWorldMatrix();
        }

        // Update camera rigs
        this._updateNumberOfRigCameras(pose.views.length);
<<<<<<< HEAD
        pose.views.forEach((view: XRView, i: number) => {
=======
        pose.views.forEach((view: any, i: number) => {
            const currentRig = <TargetCamera> this.rigCameras[i];
>>>>>>> 8b339dc9
            // Update view/projection matrix
            if (!globalTransform && view.transform.position && view.transform.orientation) {
                currentRig.position.copyFrom(view.transform.position);
                currentRig.rotationQuaternion.copyFrom(view.transform.orientation);
                currentRig.getViewMatrix(true);
            } else {
                Matrix.FromFloat32ArrayToRefScaled(view.transform.matrix, 0, 1, currentRig._computedViewMatrix);
            }
            Matrix.FromFloat32ArrayToRefScaled(view.projectionMatrix, 0, 1, currentRig._projectionMatrix);

            if (!this._scene.useRightHandedSystem) {
                currentRig._computedViewMatrix.toggleModelMatrixHandInPlace();
                currentRig._projectionMatrix.toggleProjectionMatrixHandInPlace();
            }

            // Update viewport
            if (xrSessionManager.session.renderState.baseLayer) {
                var viewport = xrSessionManager.session.renderState.baseLayer.getViewport(view);
                var width = xrSessionManager.session.renderState.baseLayer.framebufferWidth;
                var height = xrSessionManager.session.renderState.baseLayer.framebufferHeight;
                currentRig.viewport.width = viewport.width / width;
                currentRig.viewport.height = viewport.height / height;
                currentRig.viewport.x = viewport.x / width;
                currentRig.viewport.y = viewport.y / height;
            }

            // Set cameras to render to the session's render target
<<<<<<< HEAD
            this.rigCameras[i].outputRenderTarget = xrSessionManager.getRenderTargetTextureForEye(view.eye);
=======
            currentRig.outputRenderTarget = xrSessionManager._sessionRenderTargetTexture;

>>>>>>> 8b339dc9
        });
        return true;
    }
}
<|MERGE_RESOLUTION|>--- conflicted
+++ resolved
@@ -1,135 +1,126 @@
-import { Vector3, Matrix, Quaternion } from "../../Maths/math.vector";
-import { Scene } from "../../scene";
-import { Camera } from "../../Cameras/camera";
-import { FreeCamera } from "../../Cameras/freeCamera";
-import { TargetCamera } from "../../Cameras/targetCamera";
-import { WebXRSessionManager } from "./webXRSessionManager";
-import { Viewport } from '../../Maths/math.viewport';
-
-/**
- * WebXR Camera which holds the views for the xrSession
- * @see https://doc.babylonjs.com/how_to/webxr
- */
-export class WebXRCamera extends FreeCamera {
-    private static _TmpMatrix = new Matrix();
-
-    /**
-     * Creates a new webXRCamera, this should only be set at the camera after it has been updated by the xrSessionManager
-     * @param name the name of the camera
-     * @param scene the scene to add the camera to
-     */
-    constructor(name: string, scene: Scene) {
-        super(name, Vector3.Zero(), scene);
-
-        // Initial camera configuration
-        this.minZ = 0.1;
-        this.rotationQuaternion = new Quaternion();
-        this.cameraRigMode = Camera.RIG_MODE_CUSTOM;
-        this.updateUpVectorFromRotation = true;
-        this._updateNumberOfRigCameras(1);
-    }
-
-    private _updateNumberOfRigCameras(viewCount = 1) {
-        while (this.rigCameras.length < viewCount) {
-            var newCamera = new TargetCamera("view: " + this.rigCameras.length, Vector3.Zero(), this.getScene());
-            newCamera.minZ = 0.1;
-            newCamera.parent = this;
-            newCamera.rotationQuaternion = new Quaternion();
-            newCamera.updateUpVectorFromRotation = true;
-            this.rigCameras.push(newCamera);
-        }
-        while (this.rigCameras.length > viewCount) {
-            var removedCamera = this.rigCameras.pop();
-            if (removedCamera) {
-                removedCamera.dispose();
-            }
-        }
-    }
-
-    /** @hidden */
-    public _updateForDualEyeDebugging(/*pupilDistance = 0.01*/) {
-        // Create initial camera rigs
-        this._updateNumberOfRigCameras(2);
-        this.rigCameras[0].viewport = new Viewport(0, 0, 0.5, 1.0);
-        // this.rigCameras[0].position.x = -pupilDistance / 2;
-        this.rigCameras[0].outputRenderTarget = null;
-        this.rigCameras[1].viewport = new Viewport(0.5, 0, 0.5, 1.0);
-        // this.rigCameras[1].position.x = pupilDistance / 2;
-        this.rigCameras[1].outputRenderTarget = null;
-    }
-
-    /**
-     * Updates the cameras position from the current pose information of the  XR session
-     * @param xrSessionManager the session containing pose information
-     * @returns true if the camera has been updated, false if the session did not contain pose or frame data
-     */
-    public updateFromXRSessionManager(xrSessionManager: WebXRSessionManager) {
-        // Ensure all frame data is available
-        if (!xrSessionManager.currentFrame || !xrSessionManager.currentFrame.getViewerPose) {
-            return false;
-        }
-        var pose = xrSessionManager.currentFrame.getViewerPose(xrSessionManager.referenceSpace);
-        if (!pose) {
-            return false;
-        }
-        let globalTransform = false;
-        if (pose && pose.transform && pose.transform.matrix) {
-            globalTransform = true;
-            // Update the parent cameras matrix
-            Matrix.FromFloat32ArrayToRefScaled(pose.transform.matrix, 0, 1, WebXRCamera._TmpMatrix);
-
-            if (!this._scene.useRightHandedSystem) {
-                WebXRCamera._TmpMatrix.toggleModelMatrixHandInPlace();
-            }
-            WebXRCamera._TmpMatrix.getTranslationToRef(this.position);
-            WebXRCamera._TmpMatrix.getRotationMatrixToRef(WebXRCamera._TmpMatrix);
-            Quaternion.FromRotationMatrixToRef(WebXRCamera._TmpMatrix, this.rotationQuaternion);
-
-            this.computeWorldMatrix();
-        }
-
-        // Update camera rigs
-        this._updateNumberOfRigCameras(pose.views.length);
-<<<<<<< HEAD
-        pose.views.forEach((view: XRView, i: number) => {
-=======
-        pose.views.forEach((view: any, i: number) => {
-            const currentRig = <TargetCamera> this.rigCameras[i];
->>>>>>> 8b339dc9
-            // Update view/projection matrix
-            if (!globalTransform && view.transform.position && view.transform.orientation) {
-                currentRig.position.copyFrom(view.transform.position);
-                currentRig.rotationQuaternion.copyFrom(view.transform.orientation);
-                currentRig.getViewMatrix(true);
-            } else {
-                Matrix.FromFloat32ArrayToRefScaled(view.transform.matrix, 0, 1, currentRig._computedViewMatrix);
-            }
-            Matrix.FromFloat32ArrayToRefScaled(view.projectionMatrix, 0, 1, currentRig._projectionMatrix);
-
-            if (!this._scene.useRightHandedSystem) {
-                currentRig._computedViewMatrix.toggleModelMatrixHandInPlace();
-                currentRig._projectionMatrix.toggleProjectionMatrixHandInPlace();
-            }
-
-            // Update viewport
-            if (xrSessionManager.session.renderState.baseLayer) {
-                var viewport = xrSessionManager.session.renderState.baseLayer.getViewport(view);
-                var width = xrSessionManager.session.renderState.baseLayer.framebufferWidth;
-                var height = xrSessionManager.session.renderState.baseLayer.framebufferHeight;
-                currentRig.viewport.width = viewport.width / width;
-                currentRig.viewport.height = viewport.height / height;
-                currentRig.viewport.x = viewport.x / width;
-                currentRig.viewport.y = viewport.y / height;
-            }
-
-            // Set cameras to render to the session's render target
-<<<<<<< HEAD
-            this.rigCameras[i].outputRenderTarget = xrSessionManager.getRenderTargetTextureForEye(view.eye);
-=======
-            currentRig.outputRenderTarget = xrSessionManager._sessionRenderTargetTexture;
-
->>>>>>> 8b339dc9
-        });
-        return true;
-    }
-}
+import { Vector3, Matrix, Quaternion } from "../../Maths/math.vector";
+import { Scene } from "../../scene";
+import { Camera } from "../../Cameras/camera";
+import { FreeCamera } from "../../Cameras/freeCamera";
+import { TargetCamera } from "../../Cameras/targetCamera";
+import { WebXRSessionManager } from "./webXRSessionManager";
+import { Viewport } from '../../Maths/math.viewport';
+
+/**
+ * WebXR Camera which holds the views for the xrSession
+ * @see https://doc.babylonjs.com/how_to/webxr
+ */
+export class WebXRCamera extends FreeCamera {
+    private static _TmpMatrix = new Matrix();
+
+    /**
+     * Creates a new webXRCamera, this should only be set at the camera after it has been updated by the xrSessionManager
+     * @param name the name of the camera
+     * @param scene the scene to add the camera to
+     */
+    constructor(name: string, scene: Scene) {
+        super(name, Vector3.Zero(), scene);
+
+        // Initial camera configuration
+        this.minZ = 0.1;
+        this.rotationQuaternion = new Quaternion();
+        this.cameraRigMode = Camera.RIG_MODE_CUSTOM;
+        this.updateUpVectorFromRotation = true;
+        this._updateNumberOfRigCameras(1);
+    }
+
+    private _updateNumberOfRigCameras(viewCount = 1) {
+        while (this.rigCameras.length < viewCount) {
+            var newCamera = new TargetCamera("view: " + this.rigCameras.length, Vector3.Zero(), this.getScene());
+            newCamera.minZ = 0.1;
+            newCamera.parent = this;
+            newCamera.rotationQuaternion = new Quaternion();
+            newCamera.updateUpVectorFromRotation = true;
+            this.rigCameras.push(newCamera);
+        }
+        while (this.rigCameras.length > viewCount) {
+            var removedCamera = this.rigCameras.pop();
+            if (removedCamera) {
+                removedCamera.dispose();
+            }
+        }
+    }
+
+    /** @hidden */
+    public _updateForDualEyeDebugging(/*pupilDistance = 0.01*/) {
+        // Create initial camera rigs
+        this._updateNumberOfRigCameras(2);
+        this.rigCameras[0].viewport = new Viewport(0, 0, 0.5, 1.0);
+        // this.rigCameras[0].position.x = -pupilDistance / 2;
+        this.rigCameras[0].outputRenderTarget = null;
+        this.rigCameras[1].viewport = new Viewport(0.5, 0, 0.5, 1.0);
+        // this.rigCameras[1].position.x = pupilDistance / 2;
+        this.rigCameras[1].outputRenderTarget = null;
+    }
+
+    /**
+     * Updates the cameras position from the current pose information of the  XR session
+     * @param xrSessionManager the session containing pose information
+     * @returns true if the camera has been updated, false if the session did not contain pose or frame data
+     */
+    public updateFromXRSessionManager(xrSessionManager: WebXRSessionManager) {
+        // Ensure all frame data is available
+        if (!xrSessionManager.currentFrame || !xrSessionManager.currentFrame.getViewerPose) {
+            return false;
+        }
+        var pose = xrSessionManager.currentFrame.getViewerPose(xrSessionManager.referenceSpace);
+        if (!pose) {
+            return false;
+        }
+        let globalTransform = false;
+        if (pose && pose.transform && pose.transform.matrix) {
+            globalTransform = true;
+            // Update the parent cameras matrix
+            Matrix.FromFloat32ArrayToRefScaled(pose.transform.matrix, 0, 1, WebXRCamera._TmpMatrix);
+
+            if (!this._scene.useRightHandedSystem) {
+                WebXRCamera._TmpMatrix.toggleModelMatrixHandInPlace();
+            }
+            WebXRCamera._TmpMatrix.getTranslationToRef(this.position);
+            WebXRCamera._TmpMatrix.getRotationMatrixToRef(WebXRCamera._TmpMatrix);
+            Quaternion.FromRotationMatrixToRef(WebXRCamera._TmpMatrix, this.rotationQuaternion);
+
+            this.computeWorldMatrix();
+        }
+
+        // Update camera rigs
+        this._updateNumberOfRigCameras(pose.views.length);
+        pose.views.forEach((view: any, i: number) => {
+            const currentRig = <TargetCamera> this.rigCameras[i];
+            // Update view/projection matrix
+            if (!globalTransform && view.transform.position && view.transform.orientation) {
+                currentRig.position.copyFrom(view.transform.position);
+                currentRig.rotationQuaternion.copyFrom(view.transform.orientation);
+                currentRig.getViewMatrix(true);
+            } else {
+                Matrix.FromFloat32ArrayToRefScaled(view.transform.matrix, 0, 1, currentRig._computedViewMatrix);
+            }
+            Matrix.FromFloat32ArrayToRefScaled(view.projectionMatrix, 0, 1, currentRig._projectionMatrix);
+
+            if (!this._scene.useRightHandedSystem) {
+                currentRig._computedViewMatrix.toggleModelMatrixHandInPlace();
+                currentRig._projectionMatrix.toggleProjectionMatrixHandInPlace();
+            }
+
+            // Update viewport
+            if (xrSessionManager.session.renderState.baseLayer) {
+                var viewport = xrSessionManager.session.renderState.baseLayer.getViewport(view);
+                var width = xrSessionManager.session.renderState.baseLayer.framebufferWidth;
+                var height = xrSessionManager.session.renderState.baseLayer.framebufferHeight;
+                currentRig.viewport.width = viewport.width / width;
+                currentRig.viewport.height = viewport.height / height;
+                currentRig.viewport.x = viewport.x / width;
+                currentRig.viewport.y = viewport.y / height;
+            }
+
+            // Set cameras to render to the session's render target
+            currentRig.outputRenderTarget = xrSessionManager.getRenderTargetTextureForEye(view.eye);
+        });
+        return true;
+    }
+}