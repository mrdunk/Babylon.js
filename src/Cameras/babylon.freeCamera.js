--- conflicted
+++ resolved
@@ -1,388 +1,124 @@
-<<<<<<< HEAD
-var __extends = (this && this.__extends) || function (d, b) {
-    for (var p in b) if (b.hasOwnProperty(p)) d[p] = b[p];
-    function __() { this.constructor = d; }
-    d.prototype = b === null ? Object.create(b) : (__.prototype = b.prototype, new __());
-};
-var __decorate = (this && this.__decorate) || function (decorators, target, key, desc) {
-    var c = arguments.length, r = c < 3 ? target : desc === null ? desc = Object.getOwnPropertyDescriptor(target, key) : desc, d;
-    if (typeof Reflect === "object" && typeof Reflect.decorate === "function") r = Reflect.decorate(decorators, target, key, desc);
-    else for (var i = decorators.length - 1; i >= 0; i--) if (d = decorators[i]) r = (c < 3 ? d(r) : c > 3 ? d(target, key, r) : d(target, key)) || r;
-    return c > 3 && r && Object.defineProperty(target, key, r), r;
-};
-var BABYLON;
-(function (BABYLON) {
-    var FreeCamera = (function (_super) {
-        __extends(FreeCamera, _super);
-        function FreeCamera(name, position, scene) {
-            var _this = this;
-            _super.call(this, name, position, scene);
-            this.ellipsoid = new BABYLON.Vector3(0.5, 1, 0.5);
-            this.checkCollisions = false;
-            this.applyGravity = false;
-            this._collider = new BABYLON.Collider();
-            this._needMoveForGravity = false;
-            this._oldPosition = BABYLON.Vector3.Zero();
-            this._diffPosition = BABYLON.Vector3.Zero();
-            this._newPosition = BABYLON.Vector3.Zero();
-            this._onCollisionPositionChange = function (collisionId, newPosition, collidedMesh) {
-                if (collidedMesh === void 0) { collidedMesh = null; }
-                //TODO move this to the collision coordinator!
-                if (_this.getScene().workerCollisions)
-                    newPosition.multiplyInPlace(_this._collider.radius);
-                var updatePosition = function (newPos) {
-                    _this._newPosition.copyFrom(newPos);
-                    _this._newPosition.subtractToRef(_this._oldPosition, _this._diffPosition);
-                    var oldPosition = _this.position.clone();
-                    if (_this._diffPosition.length() > BABYLON.Engine.CollisionsEpsilon) {
-                        _this.position.addInPlace(_this._diffPosition);
-                        if (_this.onCollide && collidedMesh) {
-                            _this.onCollide(collidedMesh);
-                        }
-                    }
-                };
-                updatePosition(newPosition);
-            };
-            this.inputs = new BABYLON.FreeCameraInputsManager(this);
-            this.inputs.addKeyboard().addMouse();
-        }
-        // Controls
-        FreeCamera.prototype.attachControl = function (element, noPreventDefault) {
-            if (this._attachedElement) {
-                return;
-            }
-            this._noPreventDefault = noPreventDefault;
-            this._attachedElement = element;
-            this.inputs.attachElement(element, noPreventDefault);
-        };
-        FreeCamera.prototype.detachControl = function (element) {
-            if (this._attachedElement !== element) {
-                return;
-            }
-            this.inputs.detachElement(this._attachedElement);
-            this._attachedElement = null;
-            this.cameraDirection = new BABYLON.Vector3(0, 0, 0);
-            this.cameraRotation = new BABYLON.Vector2(0, 0);
-        };
-        FreeCamera.prototype._collideWithWorld = function (velocity) {
-            var globalPosition;
-            if (this.parent) {
-                globalPosition = BABYLON.Vector3.TransformCoordinates(this.position, this.parent.getWorldMatrix());
-            }
-            else {
-                globalPosition = this.position;
-            }
-            globalPosition.subtractFromFloatsToRef(0, this.ellipsoid.y, 0, this._oldPosition);
-            this._collider.radius = this.ellipsoid;
-            //no need for clone, as long as gravity is not on.
-            var actualVelocity = velocity;
-            //add gravity to the velocity to prevent the dual-collision checking
-            if (this.applyGravity) {
-                //this prevents mending with cameraDirection, a global variable of the free camera class.
-                actualVelocity = velocity.add(this.getScene().gravity);
-            }
-            this.getScene().collisionCoordinator.getNewPosition(this._oldPosition, actualVelocity, this._collider, 3, null, this._onCollisionPositionChange, this.uniqueId);
-        };
-        FreeCamera.prototype._checkInputs = function () {
-            if (!this._localDirection) {
-                this._localDirection = BABYLON.Vector3.Zero();
-                this._transformedDirection = BABYLON.Vector3.Zero();
-            }
-            this.inputs.checkInputs();
-            _super.prototype._checkInputs.call(this);
-        };
-        FreeCamera.prototype._decideIfNeedsToMove = function () {
-            return this._needMoveForGravity || Math.abs(this.cameraDirection.x) > 0 || Math.abs(this.cameraDirection.y) > 0 || Math.abs(this.cameraDirection.z) > 0;
-        };
-        FreeCamera.prototype._updatePosition = function () {
-            if (this.checkCollisions && this.getScene().collisionsEnabled) {
-                this._collideWithWorld(this.cameraDirection);
-            }
-            else {
-                this.position.addInPlace(this.cameraDirection);
-            }
-        };
-        FreeCamera.prototype.dispose = function () {
-            this.inputs.clear();
-            _super.prototype.dispose.call(this);
-        };
-        FreeCamera.prototype.getTypeName = function () {
-            return "FreeCamera";
-        };
-        __decorate([
-            BABYLON.serializeAsVector3()
-        ], FreeCamera.prototype, "ellipsoid", void 0);
-        __decorate([
-            BABYLON.serialize()
-        ], FreeCamera.prototype, "checkCollisions", void 0);
-        __decorate([
-            BABYLON.serialize()
-        ], FreeCamera.prototype, "applyGravity", void 0);
-        return FreeCamera;
-    }(BABYLON.TargetCamera));
-    BABYLON.FreeCamera = FreeCamera;
-})(BABYLON || (BABYLON = {}));
-=======
-var __extends = (this && this.__extends) || function (d, b) {
-    for (var p in b) if (b.hasOwnProperty(p)) d[p] = b[p];
-    function __() { this.constructor = d; }
-    d.prototype = b === null ? Object.create(b) : (__.prototype = b.prototype, new __());
-};
-var __decorate = (this && this.__decorate) || function (decorators, target, key, desc) {
-    var c = arguments.length, r = c < 3 ? target : desc === null ? desc = Object.getOwnPropertyDescriptor(target, key) : desc, d;
-    if (typeof Reflect === "object" && typeof Reflect.decorate === "function") r = Reflect.decorate(decorators, target, key, desc);
-    else for (var i = decorators.length - 1; i >= 0; i--) if (d = decorators[i]) r = (c < 3 ? d(r) : c > 3 ? d(target, key, r) : d(target, key)) || r;
-    return c > 3 && r && Object.defineProperty(target, key, r), r;
-};
-var BABYLON;
-(function (BABYLON) {
-    var FreeCamera = (function (_super) {
-        __extends(FreeCamera, _super);
-        function FreeCamera(name, position, scene) {
-            var _this = this;
-            _super.call(this, name, position, scene);
-            this.ellipsoid = new BABYLON.Vector3(0.5, 1, 0.5);
-            this.keysUp = [38];
-            this.keysDown = [40];
-            this.keysLeft = [37];
-            this.keysRight = [39];
-            this.checkCollisions = false;
-            this.applyGravity = false;
-            this.angularSensibility = 2000.0;
-            this._keys = [];
-            this._collider = new BABYLON.Collider();
-            this._needMoveForGravity = false;
-            this._oldPosition = BABYLON.Vector3.Zero();
-            this._diffPosition = BABYLON.Vector3.Zero();
-            this._newPosition = BABYLON.Vector3.Zero();
-            this._onCollisionPositionChange = function (collisionId, newPosition, collidedMesh) {
-                if (collidedMesh === void 0) { collidedMesh = null; }
-                //TODO move this to the collision coordinator!
-                if (_this.getScene().workerCollisions)
-                    newPosition.multiplyInPlace(_this._collider.radius);
-                var updatePosition = function (newPos) {
-                    _this._newPosition.copyFrom(newPos);
-                    _this._newPosition.subtractToRef(_this._oldPosition, _this._diffPosition);
-                    var oldPosition = _this.position.clone();
-                    if (_this._diffPosition.length() > BABYLON.Engine.CollisionsEpsilon) {
-                        _this.position.addInPlace(_this._diffPosition);
-                        if (_this.onCollide && collidedMesh) {
-                            _this.onCollide(collidedMesh);
-                        }
-                    }
-                };
-                updatePosition(newPosition);
-            };
-        }
-        FreeCamera.prototype._onLostFocus = function (e) {
-            this._keys = [];
-        };
-        // Controls
-        FreeCamera.prototype.attachControl = function (element, noPreventDefault) {
-            var _this = this;
-            var previousPosition;
-            var engine = this.getEngine();
-            if (this._attachedElement) {
-                return;
-            }
-            this._attachedElement = element;
-            noPreventDefault = BABYLON.Camera.ForceAttachControlToAlwaysPreventDefault ? false : noPreventDefault;
-            if (this._onMouseDown === undefined) {
-                this._onMouseDown = function (evt) {
-                    previousPosition = {
-                        x: evt.clientX,
-                        y: evt.clientY
-                    };
-                    if (!noPreventDefault) {
-                        evt.preventDefault();
-                    }
-                };
-                this._onMouseUp = function (evt) {
-                    previousPosition = null;
-                    if (!noPreventDefault) {
-                        evt.preventDefault();
-                    }
-                };
-                this._onMouseOut = function (evt) {
-                    previousPosition = null;
-                    _this._keys = [];
-                    if (!noPreventDefault) {
-                        evt.preventDefault();
-                    }
-                };
-                this._onMouseMove = function (evt) {
-                    if (!previousPosition && !engine.isPointerLock) {
-                        return;
-                    }
-                    var offsetX;
-                    var offsetY;
-                    if (!engine.isPointerLock) {
-                        offsetX = evt.clientX - previousPosition.x;
-                        offsetY = evt.clientY - previousPosition.y;
-                    }
-                    else {
-                        offsetX = evt.movementX || evt.mozMovementX || evt.webkitMovementX || evt.msMovementX || 0;
-                        offsetY = evt.movementY || evt.mozMovementY || evt.webkitMovementY || evt.msMovementY || 0;
-                    }
-                    _this.cameraRotation.y += offsetX / _this.angularSensibility;
-                    _this.cameraRotation.x += offsetY / _this.angularSensibility;
-                    previousPosition = {
-                        x: evt.clientX,
-                        y: evt.clientY
-                    };
-                    if (!noPreventDefault) {
-                        evt.preventDefault();
-                    }
-                };
-                this._onKeyDown = function (evt) {
-                    if (_this.keysUp.indexOf(evt.keyCode) !== -1 ||
-                        _this.keysDown.indexOf(evt.keyCode) !== -1 ||
-                        _this.keysLeft.indexOf(evt.keyCode) !== -1 ||
-                        _this.keysRight.indexOf(evt.keyCode) !== -1) {
-                        var index = _this._keys.indexOf(evt.keyCode);
-                        if (index === -1) {
-                            _this._keys.push(evt.keyCode);
-                        }
-                        if (!noPreventDefault) {
-                            evt.preventDefault();
-                        }
-                    }
-                };
-                this._onKeyUp = function (evt) {
-                    if (_this.keysUp.indexOf(evt.keyCode) !== -1 ||
-                        _this.keysDown.indexOf(evt.keyCode) !== -1 ||
-                        _this.keysLeft.indexOf(evt.keyCode) !== -1 ||
-                        _this.keysRight.indexOf(evt.keyCode) !== -1) {
-                        var index = _this._keys.indexOf(evt.keyCode);
-                        if (index >= 0) {
-                            _this._keys.splice(index, 1);
-                        }
-                        if (!noPreventDefault) {
-                            evt.preventDefault();
-                        }
-                    }
-                };
-                this._reset = function () {
-                    _this._keys = [];
-                    previousPosition = null;
-                    _this.cameraDirection = new BABYLON.Vector3(0, 0, 0);
-                    _this.cameraRotation = new BABYLON.Vector2(0, 0);
-                };
-            }
-            element.addEventListener("mousedown", this._onMouseDown, false);
-            element.addEventListener("mouseup", this._onMouseUp, false);
-            element.addEventListener("mouseout", this._onMouseOut, false);
-            element.addEventListener("mousemove", this._onMouseMove, false);
-            BABYLON.Tools.RegisterTopRootEvents([
-                { name: "keydown", handler: this._onKeyDown },
-                { name: "keyup", handler: this._onKeyUp },
-                { name: "blur", handler: this._onLostFocus }
-            ]);
-        };
-        FreeCamera.prototype.detachControl = function (element) {
-            if (this._attachedElement !== element) {
-                return;
-            }
-            element.removeEventListener("mousedown", this._onMouseDown);
-            element.removeEventListener("mouseup", this._onMouseUp);
-            element.removeEventListener("mouseout", this._onMouseOut);
-            element.removeEventListener("mousemove", this._onMouseMove);
-            BABYLON.Tools.UnregisterTopRootEvents([
-                { name: "keydown", handler: this._onKeyDown },
-                { name: "keyup", handler: this._onKeyUp },
-                { name: "blur", handler: this._onLostFocus }
-            ]);
-            this._attachedElement = null;
-            if (this._reset) {
-                this._reset();
-            }
-        };
-        FreeCamera.prototype._collideWithWorld = function (velocity) {
-            var globalPosition;
-            if (this.parent) {
-                globalPosition = BABYLON.Vector3.TransformCoordinates(this.position, this.parent.getWorldMatrix());
-            }
-            else {
-                globalPosition = this.position;
-            }
-            globalPosition.subtractFromFloatsToRef(0, this.ellipsoid.y, 0, this._oldPosition);
-            this._collider.radius = this.ellipsoid;
-            //no need for clone, as long as gravity is not on.
-            var actualVelocity = velocity;
-            //add gravity to the velocity to prevent the dual-collision checking
-            if (this.applyGravity) {
-                //this prevents mending with cameraDirection, a global variable of the free camera class.
-                actualVelocity = velocity.add(this.getScene().gravity);
-            }
-            this.getScene().collisionCoordinator.getNewPosition(this._oldPosition, actualVelocity, this._collider, 3, null, this._onCollisionPositionChange, this.uniqueId);
-        };
-        FreeCamera.prototype._checkInputs = function () {
-            if (!this._localDirection) {
-                this._localDirection = BABYLON.Vector3.Zero();
-                this._transformedDirection = BABYLON.Vector3.Zero();
-            }
-            // Keyboard
-            for (var index = 0; index < this._keys.length; index++) {
-                var keyCode = this._keys[index];
-                var speed = this._computeLocalCameraSpeed();
-                if (this.keysLeft.indexOf(keyCode) !== -1) {
-                    this._localDirection.copyFromFloats(-speed, 0, 0);
-                }
-                else if (this.keysUp.indexOf(keyCode) !== -1) {
-                    this._localDirection.copyFromFloats(0, 0, speed);
-                }
-                else if (this.keysRight.indexOf(keyCode) !== -1) {
-                    this._localDirection.copyFromFloats(speed, 0, 0);
-                }
-                else if (this.keysDown.indexOf(keyCode) !== -1) {
-                    this._localDirection.copyFromFloats(0, 0, -speed);
-                }
-                this.getViewMatrix().invertToRef(this._cameraTransformMatrix);
-                BABYLON.Vector3.TransformNormalToRef(this._localDirection, this._cameraTransformMatrix, this._transformedDirection);
-                this.cameraDirection.addInPlace(this._transformedDirection);
-            }
-            _super.prototype._checkInputs.call(this);
-        };
-        FreeCamera.prototype._decideIfNeedsToMove = function () {
-            return this._needMoveForGravity || Math.abs(this.cameraDirection.x) > 0 || Math.abs(this.cameraDirection.y) > 0 || Math.abs(this.cameraDirection.z) > 0;
-        };
-        FreeCamera.prototype._updatePosition = function () {
-            if (this.checkCollisions && this.getScene().collisionsEnabled) {
-                this._collideWithWorld(this.cameraDirection);
-            }
-            else {
-                this.position.addInPlace(this.cameraDirection);
-            }
-        };
-        FreeCamera.prototype.getTypeName = function () {
-            return "FreeCamera";
-        };
-        __decorate([
-            BABYLON.serializeAsVector3()
-        ], FreeCamera.prototype, "ellipsoid", void 0);
-        __decorate([
-            BABYLON.serialize()
-        ], FreeCamera.prototype, "keysUp", void 0);
-        __decorate([
-            BABYLON.serialize()
-        ], FreeCamera.prototype, "keysDown", void 0);
-        __decorate([
-            BABYLON.serialize()
-        ], FreeCamera.prototype, "keysLeft", void 0);
-        __decorate([
-            BABYLON.serialize()
-        ], FreeCamera.prototype, "keysRight", void 0);
-        __decorate([
-            BABYLON.serialize()
-        ], FreeCamera.prototype, "checkCollisions", void 0);
-        __decorate([
-            BABYLON.serialize()
-        ], FreeCamera.prototype, "applyGravity", void 0);
-        __decorate([
-            BABYLON.serialize()
-        ], FreeCamera.prototype, "angularSensibility", void 0);
-        return FreeCamera;
-    })(BABYLON.TargetCamera);
-    BABYLON.FreeCamera = FreeCamera;
-})(BABYLON || (BABYLON = {}));
->>>>>>> a9deed2d
+var __extends = (this && this.__extends) || function (d, b) {
+    for (var p in b) if (b.hasOwnProperty(p)) d[p] = b[p];
+    function __() { this.constructor = d; }
+    d.prototype = b === null ? Object.create(b) : (__.prototype = b.prototype, new __());
+};
+var __decorate = (this && this.__decorate) || function (decorators, target, key, desc) {
+    var c = arguments.length, r = c < 3 ? target : desc === null ? desc = Object.getOwnPropertyDescriptor(target, key) : desc, d;
+    if (typeof Reflect === "object" && typeof Reflect.decorate === "function") r = Reflect.decorate(decorators, target, key, desc);
+    else for (var i = decorators.length - 1; i >= 0; i--) if (d = decorators[i]) r = (c < 3 ? d(r) : c > 3 ? d(target, key, r) : d(target, key)) || r;
+    return c > 3 && r && Object.defineProperty(target, key, r), r;
+};
+var BABYLON;
+(function (BABYLON) {
+    var FreeCamera = (function (_super) {
+        __extends(FreeCamera, _super);
+        function FreeCamera(name, position, scene) {
+            var _this = this;
+            _super.call(this, name, position, scene);
+            this.ellipsoid = new BABYLON.Vector3(0.5, 1, 0.5);
+            this.checkCollisions = false;
+            this.applyGravity = false;
+            this._collider = new BABYLON.Collider();
+            this._needMoveForGravity = false;
+            this._oldPosition = BABYLON.Vector3.Zero();
+            this._diffPosition = BABYLON.Vector3.Zero();
+            this._newPosition = BABYLON.Vector3.Zero();
+            this._onCollisionPositionChange = function (collisionId, newPosition, collidedMesh) {
+                if (collidedMesh === void 0) { collidedMesh = null; }
+                //TODO move this to the collision coordinator!
+                if (_this.getScene().workerCollisions)
+                    newPosition.multiplyInPlace(_this._collider.radius);
+                var updatePosition = function (newPos) {
+                    _this._newPosition.copyFrom(newPos);
+                    _this._newPosition.subtractToRef(_this._oldPosition, _this._diffPosition);
+                    var oldPosition = _this.position.clone();
+                    if (_this._diffPosition.length() > BABYLON.Engine.CollisionsEpsilon) {
+                        _this.position.addInPlace(_this._diffPosition);
+                        if (_this.onCollide && collidedMesh) {
+                            _this.onCollide(collidedMesh);
+                        }
+                    }
+                };
+                updatePosition(newPosition);
+            };
+            this.inputs = new BABYLON.FreeCameraInputsManager(this);
+            this.inputs.addKeyboard().addMouse();
+        }
+        // Controls
+        FreeCamera.prototype.attachControl = function (element, noPreventDefault) {
+            if (this._attachedElement) {
+                return;
+            }
+            this._noPreventDefault = noPreventDefault;
+            this._attachedElement = element;
+            noPreventDefault = BABYLON.Camera.ForceAttachControlToAlwaysPreventDefault ? false : noPreventDefault;
+            this.inputs.attachElement(element, noPreventDefault);
+        };
+        FreeCamera.prototype.detachControl = function (element) {
+            if (this._attachedElement !== element) {
+                return;
+            }
+            this.inputs.detachElement(this._attachedElement);
+            this._attachedElement = null;
+            this.cameraDirection = new BABYLON.Vector3(0, 0, 0);
+            this.cameraRotation = new BABYLON.Vector2(0, 0);
+        };
+        FreeCamera.prototype._collideWithWorld = function (velocity) {
+            var globalPosition;
+            if (this.parent) {
+                globalPosition = BABYLON.Vector3.TransformCoordinates(this.position, this.parent.getWorldMatrix());
+            }
+            else {
+                globalPosition = this.position;
+            }
+            globalPosition.subtractFromFloatsToRef(0, this.ellipsoid.y, 0, this._oldPosition);
+            this._collider.radius = this.ellipsoid;
+            //no need for clone, as long as gravity is not on.
+            var actualVelocity = velocity;
+            //add gravity to the velocity to prevent the dual-collision checking
+            if (this.applyGravity) {
+                //this prevents mending with cameraDirection, a global variable of the free camera class.
+                actualVelocity = velocity.add(this.getScene().gravity);
+            }
+            this.getScene().collisionCoordinator.getNewPosition(this._oldPosition, actualVelocity, this._collider, 3, null, this._onCollisionPositionChange, this.uniqueId);
+        };
+        FreeCamera.prototype._checkInputs = function () {
+            if (!this._localDirection) {
+                this._localDirection = BABYLON.Vector3.Zero();
+                this._transformedDirection = BABYLON.Vector3.Zero();
+            }
+            this.inputs.checkInputs();
+            _super.prototype._checkInputs.call(this);
+        };
+        FreeCamera.prototype._decideIfNeedsToMove = function () {
+            return this._needMoveForGravity || Math.abs(this.cameraDirection.x) > 0 || Math.abs(this.cameraDirection.y) > 0 || Math.abs(this.cameraDirection.z) > 0;
+        };
+        FreeCamera.prototype._updatePosition = function () {
+            if (this.checkCollisions && this.getScene().collisionsEnabled) {
+                this._collideWithWorld(this.cameraDirection);
+            }
+            else {
+                this.position.addInPlace(this.cameraDirection);
+            }
+        };
+        FreeCamera.prototype.dispose = function () {
+            this.inputs.clear();
+            _super.prototype.dispose.call(this);
+        };
+        FreeCamera.prototype.getTypeName = function () {
+            return "FreeCamera";
+        };
+        __decorate([
+            BABYLON.serializeAsVector3()
+        ], FreeCamera.prototype, "ellipsoid", void 0);
+        __decorate([
+            BABYLON.serialize()
+        ], FreeCamera.prototype, "checkCollisions", void 0);
+        __decorate([
+            BABYLON.serialize()
+        ], FreeCamera.prototype, "applyGravity", void 0);
+        return FreeCamera;
+    }(BABYLON.TargetCamera));
+    BABYLON.FreeCamera = FreeCamera;
+})(BABYLON || (BABYLON = {}));