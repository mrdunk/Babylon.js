module INSPECTOR {

    /** 
     * The console tab will have two features : 
     * - hook all console.log call and display them in this panel (and in the browser console as well)
     * - display all Babylon logs (called with Tools.Log...)
     */
    export class ConsoleTab extends Tab {

        private _inspector : Inspector;
        
        private _consolePanelContent : HTMLElement;
        private _bjsPanelContent : HTMLElement;

        private _oldConsoleLog : any;
        private _oldConsoleWarn : any;
        private _oldConsoleError : any;
        

        constructor(tabbar:TabBar, insp:Inspector) {
            super(tabbar, 'Console');            
            this._inspector = insp;

            // Build the shaders panel : a div that will contains the shaders tree and both shaders panels
            this._panel         = Helpers.CreateDiv('tab-panel') as HTMLDivElement;

            let consolePanel = Helpers.CreateDiv('console-panel') as HTMLDivElement;
            let bjsPanel     = Helpers.CreateDiv('console-panel') as HTMLDivElement;

            this._panel.appendChild(consolePanel);
            this._panel.appendChild(bjsPanel);
            
            
            Split([consolePanel, bjsPanel], {
                blockDrag : this._inspector.popupMode,
                sizes:[50, 50],
                direction:'vertical'}
            );  

            // Titles
            let title = Helpers.CreateDiv('console-panel-title', consolePanel);
            title.textContent = 'Console logs';
            title = Helpers.CreateDiv('console-panel-title', bjsPanel);
            title.textContent = 'Babylon.js logs';

            // Contents
            this._consolePanelContent = Helpers.CreateDiv('console-panel-content', consolePanel) as HTMLDivElement;
            this._bjsPanelContent     = Helpers.CreateDiv('console-panel-content', bjsPanel) as HTMLDivElement;

            // save old console.log
            this._oldConsoleLog       = console.log;
            this._oldConsoleWarn      = console.warn;
            this._oldConsoleError     = console.error;

            console.log               = this._addConsoleLog.bind(this);
            console.warn              = this._addConsoleWarn.bind(this);
            console.error             = this._addConsoleError.bind(this);

            // Bjs logs
            this._bjsPanelContent.innerHTML = BABYLON.Tools.LogCache;
            BABYLON.Tools.OnNewCacheEntry = (entry: string) => {
                this._bjsPanelContent.innerHTML += entry;
                this._bjsPanelContent.scrollTop = this._bjsPanelContent.scrollHeight; 
            };

            // Testing
            //console.log("This is a console.log message");
            // console.log("That's right, console.log calls are hooked to be written in this window");
            // console.log("Object are also stringify-ed", {width:10, height:30, shape:'rectangular'});
            // console.warn("This is a console.warn message");
            // console.error("This is a console.error message");

            // BABYLON.Tools.Log("This is a message");
            // BABYLON.Tools.Warn("This is a warning");
            // BABYLON.Tools.Error("This is a error");

        }

        /** Overrides super.dispose */
        public dispose() {
            console.log = this._oldConsoleLog;
            console.warn = this._oldConsoleWarn;
            console.error = this._oldConsoleError;

        }

        private _message(type:string, message:any, caller:string) {
            let callerLine = Helpers.CreateDiv('caller', this._consolePanelContent);
            callerLine.textContent = caller;

            let line = Helpers.CreateDiv(type, this._consolePanelContent);
<<<<<<< HEAD
            line.textContent += message ; 
=======
            if (typeof message === "string") {
                line.textContent += message ; 
            } else {
                line.textContent += JSON.stringify(message) ;
                line.classList.add('object')
            }
            this._consolePanelContent.scrollTop = this._consolePanelContent.scrollHeight; 
>>>>>>> 2ed52bbb
        }

        private _addConsoleLog(...params : any[]) {
            
            // Get caller name if not null
            let callerFunc = this._addConsoleLog.caller as Function;
            let caller = callerFunc==null? "Window" : "Function "+callerFunc['name'] + ": ";

            for (var i = 0; i < params.length; i++) {
                this._message('log', params[i], caller);
                // Write again in console does not work on edge, as the console object                 
                // is not instantiate if debugger tools is not open
                if (!Helpers.IsBrowserEdge()) {    
                    this._oldConsoleLog(params[i]);
                }
            }
        }

        private _addConsoleWarn(...params : any[]) {
            
            // Get caller name if not null
            let callerFunc = this._addConsoleLog.caller as Function;
            let caller = callerFunc==null? "Window" : callerFunc['name'];

            for (var i = 0; i < params.length; i++) {
                this._message('warn', params[i], caller);
                // Write again in console does not work on edge, as the console object 
                // is not instantiate if debugger tools is not open
                if (!Helpers.IsBrowserEdge()) {    
                    this._oldConsoleWarn(params[i]);
                }
            }
        }

        private _addConsoleError(...params : any[]) {
            
            // Get caller name if not null
            let callerFunc = this._addConsoleLog.caller as Function;
            let caller = callerFunc==null? "Window" : callerFunc['name'];

            for (var i = 0; i < params.length; i++) {
                this._message('error', params[i], caller);
                // Write again in console does not work on edge, as the console object 
                // is not instantiate if debugger tools is not open
                if (!Helpers.IsBrowserEdge()) {    
                    this._oldConsoleError(params[i]);
                }
            }
        }

    }

}<|MERGE_RESOLUTION|>--- conflicted
+++ resolved
@@ -88,20 +88,11 @@
             let callerLine = Helpers.CreateDiv('caller', this._consolePanelContent);
             callerLine.textContent = caller;
 
-            let line = Helpers.CreateDiv(type, this._consolePanelContent);
-<<<<<<< HEAD
+            let line = Helpers.CreateDiv(type, this._consolePanelContent); 
             line.textContent += message ; 
-=======
-            if (typeof message === "string") {
-                line.textContent += message ; 
-            } else {
-                line.textContent += JSON.stringify(message) ;
-                line.classList.add('object')
-            }
+
             this._consolePanelContent.scrollTop = this._consolePanelContent.scrollHeight; 
->>>>>>> 2ed52bbb
         }
-
         private _addConsoleLog(...params : any[]) {
             
             // Get caller name if not null
