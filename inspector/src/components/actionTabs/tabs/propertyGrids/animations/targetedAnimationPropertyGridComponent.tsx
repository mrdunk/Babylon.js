--- conflicted
+++ resolved
@@ -1,126 +1,106 @@
-import * as React from "react";
-import { Observable } from "babylonjs/Misc/observable";
-import { TargetedAnimation } from "babylonjs/Animations/animationGroup";
-import { Scene } from "babylonjs/scene";
-import { PropertyChangedEvent } from "../../../../propertyChangedEvent";
-import { ButtonLineComponent } from "../../../lines/buttonLineComponent";
-import { LineContainerComponent } from "../../../lineContainerComponent";
-import { TextLineComponent } from "../../../lines/textLineComponent";
-import { LockObject } from "../lockObject";
-import { GlobalState } from "../../../../globalState";
-import { TextInputLineComponent } from "../../../lines/textInputLineComponent";
-// import { PopupComponent } from "../../../../popupComponent";
-// import { AnimationCurveEditorComponent } from "../animations/animationCurveEditorComponent";
-import { AnimationGroup } from "babylonjs/Animations/animationGroup";
-
-interface ITargetedAnimationGridComponentProps {
-    globalState: GlobalState;
-    targetedAnimation: TargetedAnimation;
-    scene: Scene;
-    lockObject: LockObject;
-    onSelectionChangedObservable?: Observable<any>;
-    onPropertyChangedObservable?: Observable<PropertyChangedEvent>;
-}
-
-export class TargetedAnimationGridComponent extends React.Component<ITargetedAnimationGridComponentProps> {
-    // private _isCurveEditorOpen: boolean;
-    private _animationGroup: AnimationGroup | undefined;
-    constructor(props: ITargetedAnimationGridComponentProps) {
-        super(props);
-        this._animationGroup = this.props.scene.animationGroups.find((ag) => {
-            let ta = ag.targetedAnimations.find((ta) => ta === this.props.targetedAnimation);
-            return ta !== undefined;
-        });
-    }
-
-    // onOpenAnimationCurveEditor = () => {
-    //     this._isCurveEditorOpen = true;
-    // };
-
-    // onCloseAnimationCurveEditor = (window: Window | null) => {
-    //     this._isCurveEditorOpen = false;
-    //     if (window !== null) {
-    //         window.close();
-    //     }
-    // };
-
-    playOrPause = () => {
-        if (this._animationGroup) {
-            if (this._animationGroup.isPlaying) {
-                this._animationGroup.stop();
-            } else {
-                this._animationGroup.start();
-            }
-            this.forceUpdate();
-        }
-    };
-
-    deleteAnimation = () => {
-        if (this._animationGroup) {
-            let index = this._animationGroup.targetedAnimations.indexOf(this.props.targetedAnimation);
-
-            if (index > -1) {
-                this._animationGroup.targetedAnimations.splice(index, 1);
-                this.props.onSelectionChangedObservable?.notifyObservers(null);
-
-                if (this._animationGroup.isPlaying) {
-                    this._animationGroup.stop();
-                    this._animationGroup.start();
-                }
-            }
-        }
-    };
-
-    render() {
-        const targetedAnimation = this.props.targetedAnimation;
-
-        return (
-            <div className="pane">
-                <LineContainerComponent globalState={this.props.globalState} title="GENERAL">
-                    <TextLineComponent label="Class" value={targetedAnimation.getClassName()} />
-<<<<<<< HEAD
-                    <TextInputLineComponent
-                        lockObject={this.props.lockObject}
-                        label="Name"
-                        target={targetedAnimation.animation}
-                        propertyName="name"
-                        onPropertyChangedObservable={this.props.onPropertyChangedObservable}
-                    />
-                    {targetedAnimation.target.name && (
-                        <TextLineComponent
-                            label="Target"
-                            value={targetedAnimation.target.name}
-                            onLink={() =>
-                                this.props.globalState.onSelectionChangedObservable.notifyObservers(targetedAnimation)
-                            }
-                        />
-                    )}
-                    <ButtonLineComponent label="Edit animation" onClick={this.onOpenAnimationCurveEditor} />
-=======
-                    <TextInputLineComponent lockObject={this.props.lockObject} label="Name" target={targetedAnimation.animation} propertyName="name" onPropertyChangedObservable={this.props.onPropertyChangedObservable} />
-                    {targetedAnimation.target.name && <TextLineComponent label="Target" value={targetedAnimation.target.name} onLink={() => this.props.globalState.onSelectionChangedObservable.notifyObservers(targetedAnimation)} />}
-                    {/* <ButtonLineComponent label="Edit animation" onClick={this.onOpenAnimationCurveEditor} />
->>>>>>> a35312eb
-                    {this._isCurveEditorOpen && (
-                        <PopupComponent
-                            id="curve-editor"
-                            title="Curve Animation Editor"
-                            size={{ width: 1024, height: 512 }}
-                            onOpen={(window: Window) => {}}
-                            onClose={this.onCloseAnimationCurveEditor}
-                        >
-                            <AnimationCurveEditorComponent
-                                scene={this.props.scene}
-                                entity={targetedAnimation as any}
-                                playOrPause={this.playOrPause}
-                                lockObject={this.props.lockObject}
-                                globalState={this.props.globalState}
-                            />
-                        </PopupComponent>
-                    )} */}
-                    <ButtonLineComponent label="Dispose" onClick={this.deleteAnimation} />
-                </LineContainerComponent>
-            </div>
-        );
-    }
-}
+import * as React from "react";
+import { Observable } from "babylonjs/Misc/observable";
+import { TargetedAnimation } from "babylonjs/Animations/animationGroup";
+import { Scene } from "babylonjs/scene";
+import { PropertyChangedEvent } from "../../../../propertyChangedEvent";
+import { ButtonLineComponent } from "../../../lines/buttonLineComponent";
+import { LineContainerComponent } from "../../../lineContainerComponent";
+import { TextLineComponent } from "../../../lines/textLineComponent";
+import { LockObject } from "../lockObject";
+import { GlobalState } from "../../../../globalState";
+import { TextInputLineComponent } from "../../../lines/textInputLineComponent";
+// import { PopupComponent } from "../../../../popupComponent";
+// import { AnimationCurveEditorComponent } from "../animations/animationCurveEditorComponent";
+import { AnimationGroup } from "babylonjs/Animations/animationGroup";
+
+interface ITargetedAnimationGridComponentProps {
+    globalState: GlobalState;
+    targetedAnimation: TargetedAnimation;
+    scene: Scene;
+    lockObject: LockObject;
+    onSelectionChangedObservable?: Observable<any>;
+    onPropertyChangedObservable?: Observable<PropertyChangedEvent>;
+}
+
+export class TargetedAnimationGridComponent extends React.Component<ITargetedAnimationGridComponentProps> {
+    // private _isCurveEditorOpen: boolean;
+    private _animationGroup: AnimationGroup | undefined;
+    constructor(props: ITargetedAnimationGridComponentProps) {
+        super(props);
+        this._animationGroup = this.props.scene.animationGroups.find((ag) => {
+            let ta = ag.targetedAnimations.find((ta) => ta === this.props.targetedAnimation);
+            return ta !== undefined;
+        });
+    }
+
+    // onOpenAnimationCurveEditor = () => {
+    //     this._isCurveEditorOpen = true;
+    // };
+
+    // onCloseAnimationCurveEditor = (window: Window | null) => {
+    //     this._isCurveEditorOpen = false;
+    //     if (window !== null) {
+    //         window.close();
+    //     }
+    // };
+
+    playOrPause = () => {
+        if (this._animationGroup) {
+            if (this._animationGroup.isPlaying) {
+                this._animationGroup.stop();
+            } else {
+                this._animationGroup.start();
+            }
+            this.forceUpdate();
+        }
+    };
+
+    deleteAnimation = () => {
+        if (this._animationGroup) {
+            let index = this._animationGroup.targetedAnimations.indexOf(this.props.targetedAnimation);
+
+            if (index > -1) {
+                this._animationGroup.targetedAnimations.splice(index, 1);
+                this.props.onSelectionChangedObservable?.notifyObservers(null);
+
+                if (this._animationGroup.isPlaying) {
+                    this._animationGroup.stop();
+                    this._animationGroup.start();
+                }
+            }
+        }
+    };
+
+    render() {
+        const targetedAnimation = this.props.targetedAnimation;
+
+        return (
+            <div className="pane">
+                <LineContainerComponent globalState={this.props.globalState} title="GENERAL">
+                    <TextLineComponent label="Class" value={targetedAnimation.getClassName()} />
+                    <TextInputLineComponent lockObject={this.props.lockObject} label="Name" target={targetedAnimation.animation} propertyName="name" onPropertyChangedObservable={this.props.onPropertyChangedObservable} />
+                    {targetedAnimation.target.name && <TextLineComponent label="Target" value={targetedAnimation.target.name} onLink={() => this.props.globalState.onSelectionChangedObservable.notifyObservers(targetedAnimation)} />}
+                    {/* <ButtonLineComponent label="Edit animation" onClick={this.onOpenAnimationCurveEditor} />
+                    {this._isCurveEditorOpen && (
+                        <PopupComponent
+                            id="curve-editor"
+                            title="Curve Animation Editor"
+                            size={{ width: 1024, height: 512 }}
+                            onOpen={(window: Window) => {}}
+                            onClose={this.onCloseAnimationCurveEditor}
+                        >
+                            <AnimationCurveEditorComponent
+                                scene={this.props.scene}
+                                entity={targetedAnimation as any}
+                                playOrPause={this.playOrPause}
+                                lockObject={this.props.lockObject}
+                                globalState={this.props.globalState}
+                            />
+                        </PopupComponent>
+                    )} */}
+                    <ButtonLineComponent label="Dispose" onClick={this.deleteAnimation} />
+                </LineContainerComponent>
+            </div>
+        );
+    }
+}