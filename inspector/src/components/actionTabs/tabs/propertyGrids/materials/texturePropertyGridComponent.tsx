import * as React from "react";
import { Texture, BaseTexture, CubeTexture, Observable, Nullable, Tools } from "babylonjs";
import { PropertyChangedEvent } from "../../../../propertyChangedEvent";
import { LineContainerComponent } from "../../../lineContainerComponent";
import { SliderLineComponent } from "../../../lines/sliderLineComponent";
import { TextLineComponent } from "../../../lines/textLineComponent";
import { CheckBoxLineComponent } from "../../../lines/checkBoxLineComponent";
import { TextureLineComponent } from "../../../lines/textureLineComponent";
import { FloatLineComponent } from "../../../lines/floatLineComponent";
import { OptionsLineComponent } from "../../../lines/optionsLineComponent";
import { FileButtonLineComponent } from "../../../lines/fileButtonLineComponent";
import { LockObject } from "../lockObject";
import { ValueLineComponent } from "../../../lines/valueLineComponent";
<<<<<<< HEAD
import { AdvancedDynamicTexture, AdvancedDynamicTextureInstrumentation } from "babylonjs-gui";

interface ITexturePropertyGridComponentProps {
    texture: BaseTexture;
    lockObject: LockObject;
    onPropertyChangedObservable?: Observable<PropertyChangedEvent>;
=======
import { GlobalState } from "components/globalState";

interface ITexturePropertyGridComponentProps {
    texture: BaseTexture,
    lockObject: LockObject,
    globalState: GlobalState,
    onPropertyChangedObservable?: Observable<PropertyChangedEvent>
>>>>>>> 38663d0b
}

export class TexturePropertyGridComponent extends React.Component<ITexturePropertyGridComponentProps> {

    private _adtInstrumentation: Nullable<AdvancedDynamicTextureInstrumentation>;

    constructor(props: ITexturePropertyGridComponentProps) {
        super(props);
    }

    componentWillMount() {
        const texture = this.props.texture;

        if (!texture || !(texture as any).rootContainer) {
            return;
        }

        const adt = texture as AdvancedDynamicTexture;

        this._adtInstrumentation = new AdvancedDynamicTextureInstrumentation(adt);
        this._adtInstrumentation!.captureRenderTime = true;
        this._adtInstrumentation!.captureLayoutTime = true;
    }

    componentWillUnmount() {
        if (this._adtInstrumentation) {
            this._adtInstrumentation.dispose();
            this._adtInstrumentation = null;
        }
    }

    updateTexture(file: File) {
        const texture = this.props.texture;
        Tools.ReadFile(file, (data) => {
            var blob = new Blob([data], { type: "octet/stream" });
            var url = URL.createObjectURL(blob);

            if (texture.isCube) {
                let extension: string | undefined = undefined;
                if (file.name.toLowerCase().indexOf(".dds") > 0) {
                    extension = ".dds";
                } else if (file.name.toLowerCase().indexOf(".env") > 0) {
                    extension = ".env";
                }

                (texture as CubeTexture).updateURL(url, extension, () => this.forceUpdate());
            } else {
                (texture as Texture).updateURL(url, null, () => this.forceUpdate());
            }

        }, undefined, true);
    }

    render() {
        const texture = this.props.texture;

        var samplingMode = [
            { label: "Nearest", value: Texture.NEAREST_NEAREST },
            { label: "Nearest & linear mip", value: Texture.NEAREST_LINEAR },
            { label: "Linear", value: Texture.LINEAR_LINEAR_MIPLINEAR },
        ];

        return (
            <div className="pane">
                <LineContainerComponent title="PREVIEW">
                    <TextureLineComponent texture={texture} width={256} height={256} globalState={this.props.globalState} />
                    <FileButtonLineComponent label="Replace texture" onClick={(file) => this.updateTexture(file)} accept=".jpg, .png, .tga, .dds, .env" />
                </LineContainerComponent>
                <LineContainerComponent title="GENERAL">
                    <TextLineComponent label="Unique ID" value={texture.uniqueId.toString()} />
                    <TextLineComponent label="Class" value={texture.getClassName()} />
                    <TextLineComponent label="Has alpha" value={texture.hasAlpha ? "Yes" : "No"} />
                    <TextLineComponent label="Is 3D" value={texture.is3D ? "Yes" : "No"} />
                    <TextLineComponent label="Is cube" value={texture.isCube ? "Yes" : "No"} />
                    <TextLineComponent label="Is render target" value={texture.isRenderTarget ? "Yes" : "No"} />
                    <TextLineComponent label="Has mipmaps" value={!texture.noMipmap ? "Yes" : "No"} />
                    <SliderLineComponent label="UV set" target={texture} propertyName="coordinatesIndex" minimum={0} maximum={3} step={1} onPropertyChangedObservable={this.props.onPropertyChangedObservable} />
                    {
                        texture.updateSamplingMode &&
                        <OptionsLineComponent label="Sampling" options={samplingMode} target={texture} noDirectUpdate={true} propertyName="samplingMode" onPropertyChangedObservable={this.props.onPropertyChangedObservable} onSelect={(value) => texture.updateSamplingMode(value)} />
                    }
                </LineContainerComponent>
                {
                    (texture as any).rootContainer &&
                    <LineContainerComponent title="ADVANCED TEXTURE PROPERTIES">
                        <ValueLineComponent label="Last layout time" value={this._adtInstrumentation!.renderTimeCounter.current} units="ms" />
                        <ValueLineComponent label="Last render time" value={this._adtInstrumentation!.layoutTimeCounter.current} units="ms" />
                        <SliderLineComponent label="Render scale" minimum={0.1} maximum={5} step={0.1} target={texture} propertyName="renderScale" onPropertyChangedObservable={this.props.onPropertyChangedObservable} />
                        <CheckBoxLineComponent label="Premultiply alpha" target={texture} propertyName="premulAlpha" onPropertyChangedObservable={this.props.onPropertyChangedObservable} />
                        <FloatLineComponent lockObject={this.props.lockObject} label="Ideal width" target={texture} propertyName="idealWidth" onPropertyChangedObservable={this.props.onPropertyChangedObservable} />
                        <FloatLineComponent lockObject={this.props.lockObject} label="Ideal height" target={texture} propertyName="idealHeight" onPropertyChangedObservable={this.props.onPropertyChangedObservable} />
                        <CheckBoxLineComponent label="Use smallest ideal" target={texture} propertyName="useSmallestIdeal" onPropertyChangedObservable={this.props.onPropertyChangedObservable} />
                        <CheckBoxLineComponent label="Render at ideal size" target={texture} propertyName="renderAtIdealSize" onPropertyChangedObservable={this.props.onPropertyChangedObservable} />
                    </LineContainerComponent>
                }
                <LineContainerComponent title="TRANSFORM">
                    {
                        !texture.isCube &&
                        <div>
                            <FloatLineComponent lockObject={this.props.lockObject} label="U offset" target={texture} propertyName="uOffset" onPropertyChangedObservable={this.props.onPropertyChangedObservable} />
                            <FloatLineComponent lockObject={this.props.lockObject} label="V offset" target={texture} propertyName="vOffset" onPropertyChangedObservable={this.props.onPropertyChangedObservable} />
                            <FloatLineComponent lockObject={this.props.lockObject} label="U scale" target={texture} propertyName="uScale" onPropertyChangedObservable={this.props.onPropertyChangedObservable} />
                            <FloatLineComponent lockObject={this.props.lockObject} label="V scale" target={texture} propertyName="vScale" onPropertyChangedObservable={this.props.onPropertyChangedObservable} />
                            <FloatLineComponent lockObject={this.props.lockObject} label="U angle" target={texture} propertyName="uAng" onPropertyChangedObservable={this.props.onPropertyChangedObservable} />
                            <FloatLineComponent lockObject={this.props.lockObject} label="V angle" target={texture} propertyName="vAng" onPropertyChangedObservable={this.props.onPropertyChangedObservable} />
                            <FloatLineComponent lockObject={this.props.lockObject} label="W angle" target={texture} propertyName="wAng" onPropertyChangedObservable={this.props.onPropertyChangedObservable} />
                            <CheckBoxLineComponent label="Clamp U" isSelected={() => texture.wrapU === Texture.CLAMP_ADDRESSMODE} onSelect={(value) => texture.wrapU = value ? Texture.CLAMP_ADDRESSMODE : Texture.WRAP_ADDRESSMODE} />
                            <CheckBoxLineComponent label="Clamp V" isSelected={() => texture.wrapV === Texture.CLAMP_ADDRESSMODE} onSelect={(value) => texture.wrapV = value ? Texture.CLAMP_ADDRESSMODE : Texture.WRAP_ADDRESSMODE} />
                        </div>
                    }
                    {
                        texture.isCube &&
                        <div>
                            <SliderLineComponent label="Rotation Y" minimum={0} maximum={2 * Math.PI} step={0.1} target={texture} propertyName="rotationY" />
                        </div>
                    }
                </LineContainerComponent>
            </div>
        );
    }
}<|MERGE_RESOLUTION|>--- conflicted
+++ resolved
@@ -1,150 +1,141 @@
-import * as React from "react";
-import { Texture, BaseTexture, CubeTexture, Observable, Nullable, Tools } from "babylonjs";
-import { PropertyChangedEvent } from "../../../../propertyChangedEvent";
-import { LineContainerComponent } from "../../../lineContainerComponent";
-import { SliderLineComponent } from "../../../lines/sliderLineComponent";
-import { TextLineComponent } from "../../../lines/textLineComponent";
-import { CheckBoxLineComponent } from "../../../lines/checkBoxLineComponent";
-import { TextureLineComponent } from "../../../lines/textureLineComponent";
-import { FloatLineComponent } from "../../../lines/floatLineComponent";
-import { OptionsLineComponent } from "../../../lines/optionsLineComponent";
-import { FileButtonLineComponent } from "../../../lines/fileButtonLineComponent";
-import { LockObject } from "../lockObject";
-import { ValueLineComponent } from "../../../lines/valueLineComponent";
-<<<<<<< HEAD
-import { AdvancedDynamicTexture, AdvancedDynamicTextureInstrumentation } from "babylonjs-gui";
-
-interface ITexturePropertyGridComponentProps {
-    texture: BaseTexture;
-    lockObject: LockObject;
-    onPropertyChangedObservable?: Observable<PropertyChangedEvent>;
-=======
-import { GlobalState } from "components/globalState";
-
-interface ITexturePropertyGridComponentProps {
-    texture: BaseTexture,
-    lockObject: LockObject,
-    globalState: GlobalState,
-    onPropertyChangedObservable?: Observable<PropertyChangedEvent>
->>>>>>> 38663d0b
-}
-
-export class TexturePropertyGridComponent extends React.Component<ITexturePropertyGridComponentProps> {
-
-    private _adtInstrumentation: Nullable<AdvancedDynamicTextureInstrumentation>;
-
-    constructor(props: ITexturePropertyGridComponentProps) {
-        super(props);
-    }
-
-    componentWillMount() {
-        const texture = this.props.texture;
-
-        if (!texture || !(texture as any).rootContainer) {
-            return;
-        }
-
-        const adt = texture as AdvancedDynamicTexture;
-
-        this._adtInstrumentation = new AdvancedDynamicTextureInstrumentation(adt);
-        this._adtInstrumentation!.captureRenderTime = true;
-        this._adtInstrumentation!.captureLayoutTime = true;
-    }
-
-    componentWillUnmount() {
-        if (this._adtInstrumentation) {
-            this._adtInstrumentation.dispose();
-            this._adtInstrumentation = null;
-        }
-    }
-
-    updateTexture(file: File) {
-        const texture = this.props.texture;
-        Tools.ReadFile(file, (data) => {
-            var blob = new Blob([data], { type: "octet/stream" });
-            var url = URL.createObjectURL(blob);
-
-            if (texture.isCube) {
-                let extension: string | undefined = undefined;
-                if (file.name.toLowerCase().indexOf(".dds") > 0) {
-                    extension = ".dds";
-                } else if (file.name.toLowerCase().indexOf(".env") > 0) {
-                    extension = ".env";
-                }
-
-                (texture as CubeTexture).updateURL(url, extension, () => this.forceUpdate());
-            } else {
-                (texture as Texture).updateURL(url, null, () => this.forceUpdate());
-            }
-
-        }, undefined, true);
-    }
-
-    render() {
-        const texture = this.props.texture;
-
-        var samplingMode = [
-            { label: "Nearest", value: Texture.NEAREST_NEAREST },
-            { label: "Nearest & linear mip", value: Texture.NEAREST_LINEAR },
-            { label: "Linear", value: Texture.LINEAR_LINEAR_MIPLINEAR },
-        ];
-
-        return (
-            <div className="pane">
-                <LineContainerComponent title="PREVIEW">
-                    <TextureLineComponent texture={texture} width={256} height={256} globalState={this.props.globalState} />
-                    <FileButtonLineComponent label="Replace texture" onClick={(file) => this.updateTexture(file)} accept=".jpg, .png, .tga, .dds, .env" />
-                </LineContainerComponent>
-                <LineContainerComponent title="GENERAL">
-                    <TextLineComponent label="Unique ID" value={texture.uniqueId.toString()} />
-                    <TextLineComponent label="Class" value={texture.getClassName()} />
-                    <TextLineComponent label="Has alpha" value={texture.hasAlpha ? "Yes" : "No"} />
-                    <TextLineComponent label="Is 3D" value={texture.is3D ? "Yes" : "No"} />
-                    <TextLineComponent label="Is cube" value={texture.isCube ? "Yes" : "No"} />
-                    <TextLineComponent label="Is render target" value={texture.isRenderTarget ? "Yes" : "No"} />
-                    <TextLineComponent label="Has mipmaps" value={!texture.noMipmap ? "Yes" : "No"} />
-                    <SliderLineComponent label="UV set" target={texture} propertyName="coordinatesIndex" minimum={0} maximum={3} step={1} onPropertyChangedObservable={this.props.onPropertyChangedObservable} />
-                    {
-                        texture.updateSamplingMode &&
-                        <OptionsLineComponent label="Sampling" options={samplingMode} target={texture} noDirectUpdate={true} propertyName="samplingMode" onPropertyChangedObservable={this.props.onPropertyChangedObservable} onSelect={(value) => texture.updateSamplingMode(value)} />
-                    }
-                </LineContainerComponent>
-                {
-                    (texture as any).rootContainer &&
-                    <LineContainerComponent title="ADVANCED TEXTURE PROPERTIES">
-                        <ValueLineComponent label="Last layout time" value={this._adtInstrumentation!.renderTimeCounter.current} units="ms" />
-                        <ValueLineComponent label="Last render time" value={this._adtInstrumentation!.layoutTimeCounter.current} units="ms" />
-                        <SliderLineComponent label="Render scale" minimum={0.1} maximum={5} step={0.1} target={texture} propertyName="renderScale" onPropertyChangedObservable={this.props.onPropertyChangedObservable} />
-                        <CheckBoxLineComponent label="Premultiply alpha" target={texture} propertyName="premulAlpha" onPropertyChangedObservable={this.props.onPropertyChangedObservable} />
-                        <FloatLineComponent lockObject={this.props.lockObject} label="Ideal width" target={texture} propertyName="idealWidth" onPropertyChangedObservable={this.props.onPropertyChangedObservable} />
-                        <FloatLineComponent lockObject={this.props.lockObject} label="Ideal height" target={texture} propertyName="idealHeight" onPropertyChangedObservable={this.props.onPropertyChangedObservable} />
-                        <CheckBoxLineComponent label="Use smallest ideal" target={texture} propertyName="useSmallestIdeal" onPropertyChangedObservable={this.props.onPropertyChangedObservable} />
-                        <CheckBoxLineComponent label="Render at ideal size" target={texture} propertyName="renderAtIdealSize" onPropertyChangedObservable={this.props.onPropertyChangedObservable} />
-                    </LineContainerComponent>
-                }
-                <LineContainerComponent title="TRANSFORM">
-                    {
-                        !texture.isCube &&
-                        <div>
-                            <FloatLineComponent lockObject={this.props.lockObject} label="U offset" target={texture} propertyName="uOffset" onPropertyChangedObservable={this.props.onPropertyChangedObservable} />
-                            <FloatLineComponent lockObject={this.props.lockObject} label="V offset" target={texture} propertyName="vOffset" onPropertyChangedObservable={this.props.onPropertyChangedObservable} />
-                            <FloatLineComponent lockObject={this.props.lockObject} label="U scale" target={texture} propertyName="uScale" onPropertyChangedObservable={this.props.onPropertyChangedObservable} />
-                            <FloatLineComponent lockObject={this.props.lockObject} label="V scale" target={texture} propertyName="vScale" onPropertyChangedObservable={this.props.onPropertyChangedObservable} />
-                            <FloatLineComponent lockObject={this.props.lockObject} label="U angle" target={texture} propertyName="uAng" onPropertyChangedObservable={this.props.onPropertyChangedObservable} />
-                            <FloatLineComponent lockObject={this.props.lockObject} label="V angle" target={texture} propertyName="vAng" onPropertyChangedObservable={this.props.onPropertyChangedObservable} />
-                            <FloatLineComponent lockObject={this.props.lockObject} label="W angle" target={texture} propertyName="wAng" onPropertyChangedObservable={this.props.onPropertyChangedObservable} />
-                            <CheckBoxLineComponent label="Clamp U" isSelected={() => texture.wrapU === Texture.CLAMP_ADDRESSMODE} onSelect={(value) => texture.wrapU = value ? Texture.CLAMP_ADDRESSMODE : Texture.WRAP_ADDRESSMODE} />
-                            <CheckBoxLineComponent label="Clamp V" isSelected={() => texture.wrapV === Texture.CLAMP_ADDRESSMODE} onSelect={(value) => texture.wrapV = value ? Texture.CLAMP_ADDRESSMODE : Texture.WRAP_ADDRESSMODE} />
-                        </div>
-                    }
-                    {
-                        texture.isCube &&
-                        <div>
-                            <SliderLineComponent label="Rotation Y" minimum={0} maximum={2 * Math.PI} step={0.1} target={texture} propertyName="rotationY" />
-                        </div>
-                    }
-                </LineContainerComponent>
-            </div>
-        );
-    }
+import * as React from "react";
+import { Texture, BaseTexture, CubeTexture, Observable, Nullable, Tools } from "babylonjs";
+import { PropertyChangedEvent } from "../../../../propertyChangedEvent";
+import { LineContainerComponent } from "../../../lineContainerComponent";
+import { SliderLineComponent } from "../../../lines/sliderLineComponent";
+import { TextLineComponent } from "../../../lines/textLineComponent";
+import { CheckBoxLineComponent } from "../../../lines/checkBoxLineComponent";
+import { TextureLineComponent } from "../../../lines/textureLineComponent";
+import { FloatLineComponent } from "../../../lines/floatLineComponent";
+import { OptionsLineComponent } from "../../../lines/optionsLineComponent";
+import { FileButtonLineComponent } from "../../../lines/fileButtonLineComponent";
+import { LockObject } from "../lockObject";
+import { ValueLineComponent } from "../../../lines/valueLineComponent";
+import { GlobalState } from "components/globalState";
+
+interface ITexturePropertyGridComponentProps {
+    texture: BaseTexture,
+    lockObject: LockObject,
+    globalState: GlobalState,
+    onPropertyChangedObservable?: Observable<PropertyChangedEvent>
+}
+
+export class TexturePropertyGridComponent extends React.Component<ITexturePropertyGridComponentProps> {
+
+    private _adtInstrumentation: Nullable<AdvancedDynamicTextureInstrumentation>;
+
+    constructor(props: ITexturePropertyGridComponentProps) {
+        super(props);
+    }
+
+    componentWillMount() {
+        const texture = this.props.texture;
+
+        if (!texture || !(texture as any).rootContainer) {
+            return;
+        }
+
+        const adt = texture as AdvancedDynamicTexture;
+
+        this._adtInstrumentation = new AdvancedDynamicTextureInstrumentation(adt);
+        this._adtInstrumentation!.captureRenderTime = true;
+        this._adtInstrumentation!.captureLayoutTime = true;
+    }
+
+    componentWillUnmount() {
+        if (this._adtInstrumentation) {
+            this._adtInstrumentation.dispose();
+            this._adtInstrumentation = null;
+        }
+    }
+
+    updateTexture(file: File) {
+        const texture = this.props.texture;
+        Tools.ReadFile(file, (data) => {
+            var blob = new Blob([data], { type: "octet/stream" });
+            var url = URL.createObjectURL(blob);
+
+            if (texture.isCube) {
+                let extension: string | undefined = undefined;
+                if (file.name.toLowerCase().indexOf(".dds") > 0) {
+                    extension = ".dds";
+                } else if (file.name.toLowerCase().indexOf(".env") > 0) {
+                    extension = ".env";
+                }
+
+                (texture as CubeTexture).updateURL(url, extension, () => this.forceUpdate());
+            } else {
+                (texture as Texture).updateURL(url, null, () => this.forceUpdate());
+            }
+
+        }, undefined, true);
+    }
+
+    render() {
+        const texture = this.props.texture;
+
+        var samplingMode = [
+            { label: "Nearest", value: Texture.NEAREST_NEAREST },
+            { label: "Nearest & linear mip", value: Texture.NEAREST_LINEAR },
+            { label: "Linear", value: Texture.LINEAR_LINEAR_MIPLINEAR },
+        ];
+
+        return (
+            <div className="pane">
+                <LineContainerComponent title="PREVIEW">
+                    <TextureLineComponent texture={texture} width={256} height={256} globalState={this.props.globalState} />
+                    <FileButtonLineComponent label="Replace texture" onClick={(file) => this.updateTexture(file)} accept=".jpg, .png, .tga, .dds, .env" />
+                </LineContainerComponent>
+                <LineContainerComponent title="GENERAL">
+                    <TextLineComponent label="Unique ID" value={texture.uniqueId.toString()} />
+                    <TextLineComponent label="Class" value={texture.getClassName()} />
+                    <TextLineComponent label="Has alpha" value={texture.hasAlpha ? "Yes" : "No"} />
+                    <TextLineComponent label="Is 3D" value={texture.is3D ? "Yes" : "No"} />
+                    <TextLineComponent label="Is cube" value={texture.isCube ? "Yes" : "No"} />
+                    <TextLineComponent label="Is render target" value={texture.isRenderTarget ? "Yes" : "No"} />
+                    <TextLineComponent label="Has mipmaps" value={!texture.noMipmap ? "Yes" : "No"} />
+                    <SliderLineComponent label="UV set" target={texture} propertyName="coordinatesIndex" minimum={0} maximum={3} step={1} onPropertyChangedObservable={this.props.onPropertyChangedObservable} />
+                    {
+                        texture.updateSamplingMode &&
+                        <OptionsLineComponent label="Sampling" options={samplingMode} target={texture} noDirectUpdate={true} propertyName="samplingMode" onPropertyChangedObservable={this.props.onPropertyChangedObservable} onSelect={(value) => texture.updateSamplingMode(value)} />
+                    }
+                </LineContainerComponent>
+                {
+                    (texture as any).rootContainer &&
+                    <LineContainerComponent title="ADVANCED TEXTURE PROPERTIES">
+                        <ValueLineComponent label="Last layout time" value={this._adtInstrumentation!.renderTimeCounter.current} units="ms" />
+                        <ValueLineComponent label="Last render time" value={this._adtInstrumentation!.layoutTimeCounter.current} units="ms" />
+                        <SliderLineComponent label="Render scale" minimum={0.1} maximum={5} step={0.1} target={texture} propertyName="renderScale" onPropertyChangedObservable={this.props.onPropertyChangedObservable} />
+                        <CheckBoxLineComponent label="Premultiply alpha" target={texture} propertyName="premulAlpha" onPropertyChangedObservable={this.props.onPropertyChangedObservable} />
+                        <FloatLineComponent lockObject={this.props.lockObject} label="Ideal width" target={texture} propertyName="idealWidth" onPropertyChangedObservable={this.props.onPropertyChangedObservable} />
+                        <FloatLineComponent lockObject={this.props.lockObject} label="Ideal height" target={texture} propertyName="idealHeight" onPropertyChangedObservable={this.props.onPropertyChangedObservable} />
+                        <CheckBoxLineComponent label="Use smallest ideal" target={texture} propertyName="useSmallestIdeal" onPropertyChangedObservable={this.props.onPropertyChangedObservable} />
+                        <CheckBoxLineComponent label="Render at ideal size" target={texture} propertyName="renderAtIdealSize" onPropertyChangedObservable={this.props.onPropertyChangedObservable} />
+                    </LineContainerComponent>
+                }
+                <LineContainerComponent title="TRANSFORM">
+                    {
+                        !texture.isCube &&
+                        <div>
+                            <FloatLineComponent lockObject={this.props.lockObject} label="U offset" target={texture} propertyName="uOffset" onPropertyChangedObservable={this.props.onPropertyChangedObservable} />
+                            <FloatLineComponent lockObject={this.props.lockObject} label="V offset" target={texture} propertyName="vOffset" onPropertyChangedObservable={this.props.onPropertyChangedObservable} />
+                            <FloatLineComponent lockObject={this.props.lockObject} label="U scale" target={texture} propertyName="uScale" onPropertyChangedObservable={this.props.onPropertyChangedObservable} />
+                            <FloatLineComponent lockObject={this.props.lockObject} label="V scale" target={texture} propertyName="vScale" onPropertyChangedObservable={this.props.onPropertyChangedObservable} />
+                            <FloatLineComponent lockObject={this.props.lockObject} label="U angle" target={texture} propertyName="uAng" onPropertyChangedObservable={this.props.onPropertyChangedObservable} />
+                            <FloatLineComponent lockObject={this.props.lockObject} label="V angle" target={texture} propertyName="vAng" onPropertyChangedObservable={this.props.onPropertyChangedObservable} />
+                            <FloatLineComponent lockObject={this.props.lockObject} label="W angle" target={texture} propertyName="wAng" onPropertyChangedObservable={this.props.onPropertyChangedObservable} />
+                            <CheckBoxLineComponent label="Clamp U" isSelected={() => texture.wrapU === Texture.CLAMP_ADDRESSMODE} onSelect={(value) => texture.wrapU = value ? Texture.CLAMP_ADDRESSMODE : Texture.WRAP_ADDRESSMODE} />
+                            <CheckBoxLineComponent label="Clamp V" isSelected={() => texture.wrapV === Texture.CLAMP_ADDRESSMODE} onSelect={(value) => texture.wrapV = value ? Texture.CLAMP_ADDRESSMODE : Texture.WRAP_ADDRESSMODE} />
+                        </div>
+                    }
+                    {
+                        texture.isCube &&
+                        <div>
+                            <SliderLineComponent label="Rotation Y" minimum={0} maximum={2 * Math.PI} step={0.1} target={texture} propertyName="rotationY" />
+                        </div>
+                    }
+                </LineContainerComponent>
+            </div>
+        );
+    }
 }