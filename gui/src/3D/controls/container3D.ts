import { Control3D } from "./control3D";
import { Scene, Nullable, TransformNode } from "babylonjs";

/**
 * Class used to create containers for controls
 */
export class Container3D extends Control3D {
    private _blockLayout = false;

    /**
     * Gets the list of child controls
     */
    protected _children = new Array<Control3D>();

    /**
     * Gets the list of child controls
     */
    public get children(): Array<Control3D> {
        return this._children;
    }

    /**
     * Gets or sets a boolean indicating if the layout must be blocked (default is false).
     * This is helpful to optimize layout operation when adding multiple children in a row
     */
    public get blockLayout(): boolean {
        return this._blockLayout;
    }

    public set blockLayout(value: boolean) {
        if (this._blockLayout === value) {
            return;
        }

        this._blockLayout = value;

<<<<<<< HEAD
        if (!this._blockLayout) {
            this._arrangeChildren();
=======
        /**
         * Force the container to update the layout. Please note that it will not take blockLayout property in account
         * @returns the current container
         */
        public updateLayout(): Container3D {
            this._arrangeChildren();
            return this;
        }

        /**
         * Gets a boolean indicating if the given control is in the children of this control
         * @param control defines the control to check
         * @returns true if the control is in the child list
         */
        public containsControl(control: Control3D): boolean {
            return this._children.indexOf(control) !== -1;
>>>>>>> 85ca09af
        }
    }

    /**
     * Creates a new container
     * @param name defines the container name
     */
    constructor(name?: string) {
        super(name);
    }

    /**
     * Gets a boolean indicating if the given control is in the children of this control
     * @param control defines the control to check
     * @returns true if the control is in the child list
     */
    public containsControl(control: Control3D): boolean {
        return this._children.indexOf(control) !== -1;
    }

    /**
     * Adds a control to the children of this control
     * @param control defines the control to add
     * @returns the current container
     */
    public addControl(control: Control3D): Container3D {
        var index = this._children.indexOf(control);

        if (index !== -1) {
            return this;
        }
        control.parent = this;
        control._host = this._host;

        this._children.push(control);

        if (this._host.utilityLayer) {
            control._prepareNode(this._host.utilityLayer.utilityLayerScene);

            if (control.node) {
                control.node.parent = this.node;
            }

            if (!this.blockLayout) {
                this._arrangeChildren();
            }
        }

        return this;
    }


    /**
     * This function will be called everytime a new control is added 
     */
    protected _arrangeChildren() {
    }

    protected _createNode(scene: Scene): Nullable<TransformNode> {
        return new TransformNode("ContainerNode", scene);
    }

    /**
     * Removes a control from the children of this control
     * @param control defines the control to remove
     * @returns the current container
     */
    public removeControl(control: Control3D): Container3D {
        var index = this._children.indexOf(control);

        if (index !== -1) {
            this._children.splice(index, 1);

            control.parent = null;
            control._disposeNode();
        }

        return this;
    }

    protected _getTypeName(): string {
        return "Container3D";
    }

    /**
     * Releases all associated resources
     */
    public dispose() {
        for (var control of this._children) {
            control.dispose();
        }

        this._children = [];

        super.dispose();
    }

    /** Control rotation will remain unchanged  */
    public static readonly UNSET_ORIENTATION = 0;

    /** Control will rotate to make it look at sphere central axis */
    public static readonly FACEORIGIN_ORIENTATION = 1;

    /** Control will rotate to make it look back at sphere central axis */
    public static readonly FACEORIGINREVERSED_ORIENTATION = 2;

    /** Control will rotate to look at z axis (0, 0, 1) */
    public static readonly FACEFORWARD_ORIENTATION = 3;

    /** Control will rotate to look at negative z axis (0, 0, -1) */
    public static readonly FACEFORWARDREVERSED_ORIENTATION = 4;

}<|MERGE_RESOLUTION|>--- conflicted
+++ resolved
@@ -1,170 +1,160 @@
-import { Control3D } from "./control3D";
-import { Scene, Nullable, TransformNode } from "babylonjs";
-
-/**
- * Class used to create containers for controls
- */
-export class Container3D extends Control3D {
-    private _blockLayout = false;
-
-    /**
-     * Gets the list of child controls
-     */
-    protected _children = new Array<Control3D>();
-
-    /**
-     * Gets the list of child controls
-     */
-    public get children(): Array<Control3D> {
-        return this._children;
-    }
-
-    /**
-     * Gets or sets a boolean indicating if the layout must be blocked (default is false).
-     * This is helpful to optimize layout operation when adding multiple children in a row
-     */
-    public get blockLayout(): boolean {
-        return this._blockLayout;
-    }
-
-    public set blockLayout(value: boolean) {
-        if (this._blockLayout === value) {
-            return;
-        }
-
-        this._blockLayout = value;
-
-<<<<<<< HEAD
-        if (!this._blockLayout) {
-            this._arrangeChildren();
-=======
-        /**
-         * Force the container to update the layout. Please note that it will not take blockLayout property in account
-         * @returns the current container
-         */
-        public updateLayout(): Container3D {
-            this._arrangeChildren();
-            return this;
-        }
-
-        /**
-         * Gets a boolean indicating if the given control is in the children of this control
-         * @param control defines the control to check
-         * @returns true if the control is in the child list
-         */
-        public containsControl(control: Control3D): boolean {
-            return this._children.indexOf(control) !== -1;
->>>>>>> 85ca09af
-        }
-    }
-
-    /**
-     * Creates a new container
-     * @param name defines the container name
-     */
-    constructor(name?: string) {
-        super(name);
-    }
-
-    /**
-     * Gets a boolean indicating if the given control is in the children of this control
-     * @param control defines the control to check
-     * @returns true if the control is in the child list
-     */
-    public containsControl(control: Control3D): boolean {
-        return this._children.indexOf(control) !== -1;
-    }
-
-    /**
-     * Adds a control to the children of this control
-     * @param control defines the control to add
-     * @returns the current container
-     */
-    public addControl(control: Control3D): Container3D {
-        var index = this._children.indexOf(control);
-
-        if (index !== -1) {
-            return this;
-        }
-        control.parent = this;
-        control._host = this._host;
-
-        this._children.push(control);
-
-        if (this._host.utilityLayer) {
-            control._prepareNode(this._host.utilityLayer.utilityLayerScene);
-
-            if (control.node) {
-                control.node.parent = this.node;
-            }
-
-            if (!this.blockLayout) {
-                this._arrangeChildren();
-            }
-        }
-
-        return this;
-    }
-
-
-    /**
-     * This function will be called everytime a new control is added 
-     */
-    protected _arrangeChildren() {
-    }
-
-    protected _createNode(scene: Scene): Nullable<TransformNode> {
-        return new TransformNode("ContainerNode", scene);
-    }
-
-    /**
-     * Removes a control from the children of this control
-     * @param control defines the control to remove
-     * @returns the current container
-     */
-    public removeControl(control: Control3D): Container3D {
-        var index = this._children.indexOf(control);
-
-        if (index !== -1) {
-            this._children.splice(index, 1);
-
-            control.parent = null;
-            control._disposeNode();
-        }
-
-        return this;
-    }
-
-    protected _getTypeName(): string {
-        return "Container3D";
-    }
-
-    /**
-     * Releases all associated resources
-     */
-    public dispose() {
-        for (var control of this._children) {
-            control.dispose();
-        }
-
-        this._children = [];
-
-        super.dispose();
-    }
-
-    /** Control rotation will remain unchanged  */
-    public static readonly UNSET_ORIENTATION = 0;
-
-    /** Control will rotate to make it look at sphere central axis */
-    public static readonly FACEORIGIN_ORIENTATION = 1;
-
-    /** Control will rotate to make it look back at sphere central axis */
-    public static readonly FACEORIGINREVERSED_ORIENTATION = 2;
-
-    /** Control will rotate to look at z axis (0, 0, 1) */
-    public static readonly FACEFORWARD_ORIENTATION = 3;
-
-    /** Control will rotate to look at negative z axis (0, 0, -1) */
-    public static readonly FACEFORWARDREVERSED_ORIENTATION = 4;
-
-}+import { Control3D } from "./control3D";
+import { Scene, Nullable, TransformNode } from "babylonjs";
+
+/**
+ * Class used to create containers for controls
+ */
+export class Container3D extends Control3D {
+    private _blockLayout = false;
+
+    /**
+     * Gets the list of child controls
+     */
+    protected _children = new Array<Control3D>();
+
+    /**
+     * Gets the list of child controls
+     */
+    public get children(): Array<Control3D> {
+        return this._children;
+    }
+
+    /**
+     * Gets or sets a boolean indicating if the layout must be blocked (default is false).
+     * This is helpful to optimize layout operation when adding multiple children in a row
+     */
+    public get blockLayout(): boolean {
+        return this._blockLayout;
+    }
+
+    public set blockLayout(value: boolean) {
+        if (this._blockLayout === value) {
+            return;
+        }
+
+        this._blockLayout = value;
+
+        if (!this._blockLayout) {
+            this._arrangeChildren();
+        }
+    }
+
+    /**
+     * Creates a new container
+     * @param name defines the container name
+     */
+    constructor(name?: string) {
+        super(name);
+    }
+
+    /**
+     * Force the container to update the layout. Please note that it will not take blockLayout property in account
+     * @returns the current container
+     */
+    public updateLayout(): Container3D {
+        this._arrangeChildren();
+        return this;
+    }
+
+    /**
+     * Gets a boolean indicating if the given control is in the children of this control
+     * @param control defines the control to check
+     * @returns true if the control is in the child list
+     */
+    public containsControl(control: Control3D): boolean {
+        return this._children.indexOf(control) !== -1;
+    }
+
+    /**
+     * Adds a control to the children of this control
+     * @param control defines the control to add
+     * @returns the current container
+     */
+    public addControl(control: Control3D): Container3D {
+        var index = this._children.indexOf(control);
+
+        if (index !== -1) {
+            return this;
+        }
+        control.parent = this;
+        control._host = this._host;
+
+        this._children.push(control);
+
+        if (this._host.utilityLayer) {
+            control._prepareNode(this._host.utilityLayer.utilityLayerScene);
+
+            if (control.node) {
+                control.node.parent = this.node;
+            }
+
+            if (!this.blockLayout) {
+                this._arrangeChildren();
+            }
+        }
+
+        return this;
+    }
+
+
+    /**
+     * This function will be called everytime a new control is added 
+     */
+    protected _arrangeChildren() {
+    }
+
+    protected _createNode(scene: Scene): Nullable<TransformNode> {
+        return new TransformNode("ContainerNode", scene);
+    }
+
+    /**
+     * Removes a control from the children of this control
+     * @param control defines the control to remove
+     * @returns the current container
+     */
+    public removeControl(control: Control3D): Container3D {
+        var index = this._children.indexOf(control);
+
+        if (index !== -1) {
+            this._children.splice(index, 1);
+
+            control.parent = null;
+            control._disposeNode();
+        }
+
+        return this;
+    }
+
+    protected _getTypeName(): string {
+        return "Container3D";
+    }
+
+    /**
+     * Releases all associated resources
+     */
+    public dispose() {
+        for (var control of this._children) {
+            control.dispose();
+        }
+
+        this._children = [];
+
+        super.dispose();
+    }
+
+    /** Control rotation will remain unchanged  */
+    public static readonly UNSET_ORIENTATION = 0;
+
+    /** Control will rotate to make it look at sphere central axis */
+    public static readonly FACEORIGIN_ORIENTATION = 1;
+
+    /** Control will rotate to make it look back at sphere central axis */
+    public static readonly FACEORIGINREVERSED_ORIENTATION = 2;
+
+    /** Control will rotate to look at z axis (0, 0, 1) */
+    public static readonly FACEFORWARD_ORIENTATION = 3;
+
+    /** Control will rotate to look at negative z axis (0, 0, -1) */
+    public static readonly FACEFORWARDREVERSED_ORIENTATION = 4;
+
+}