import { Nullable } from "babylonjs/types";
import { Observable } from "babylonjs/Misc/observable";
import { Tools } from "babylonjs/Misc/tools";

import { Control } from "./control";
<<<<<<< HEAD
import { Nullable, Tools, Observable } from "babylonjs";
import { Measure } from "2D";
=======
import { Measure } from "../measure";
>>>>>>> e7961478

/**
 * Class used to create 2D images
 */
export class Image extends Control {
    private static _WorkingCanvas: Nullable<HTMLCanvasElement> = null;

    private _domImage: HTMLImageElement;
    private _imageWidth: number;
    private _imageHeight: number;
    private _loaded = false;
    private _stretch = Image.STRETCH_FILL;
    private _source: Nullable<string>;
    private _autoScale = false;

    private _sourceLeft = 0;
    private _sourceTop = 0;
    private _sourceWidth = 0;
    private _sourceHeight = 0;

    private _cellWidth: number = 0;
    private _cellHeight: number = 0;
    private _cellId: number = -1;

    private _populateNinePatchSlicesFromImage = false;
    private _sliceLeft: number;
    private _sliceRight: number;
    private _sliceTop: number;
    private _sliceBottom: number;

    private _detectPointerOnOpaqueOnly: boolean;

    /**
     * Observable notified when the content is loaded
     */
    public onImageLoadedObservable = new Observable<Image>();

    /**
     * Gets a boolean indicating that the content is loaded
     */
    public get isLoaded(): boolean {
        return this._loaded;
    }

    /**
     * Gets or sets a boolean indicating if nine patch slices (left, top, right, bottom) should be read from image data
     */
    public get populateNinePatchSlicesFromImage(): boolean {
        return this._populateNinePatchSlicesFromImage;
    }

    public set populateNinePatchSlicesFromImage(value: boolean) {
        if (this._populateNinePatchSlicesFromImage === value) {
            return;
        }

        this._populateNinePatchSlicesFromImage = value;

        if (this._populateNinePatchSlicesFromImage && this._loaded) {
            this._extractNinePatchSliceDataFromImage();
        }
    }

    /**
     * Gets or sets a boolean indicating if pointers should only be validated on pixels with alpha > 0.
     * Beware using this as this will comsume more memory as the image has to be stored twice
     */
    public get detectPointerOnOpaqueOnly(): boolean {
        return this._detectPointerOnOpaqueOnly;
    }

    public set detectPointerOnOpaqueOnly(value: boolean) {
        if (this._detectPointerOnOpaqueOnly === value) {
            return;
        }

        this._detectPointerOnOpaqueOnly = value;
    }

    /**
     * Gets or sets the left value for slicing (9-patch)
     */
    public get sliceLeft(): number {
        return this._sliceLeft;
    }

    public set sliceLeft(value: number) {
        if (this._sliceLeft === value) {
            return;
        }

        this._sliceLeft = value;

        this._markAsDirty();
    }

    /**
     * Gets or sets the right value for slicing (9-patch)
     */
    public get sliceRight(): number {
        return this._sliceRight;
    }

    public set sliceRight(value: number) {
        if (this._sliceRight === value) {
            return;
        }

        this._sliceRight = value;

        this._markAsDirty();
    }

    /**
     * Gets or sets the top value for slicing (9-patch)
     */
    public get sliceTop(): number {
        return this._sliceTop;
    }

    public set sliceTop(value: number) {
        if (this._sliceTop === value) {
            return;
        }

        this._sliceTop = value;

        this._markAsDirty();
    }

    /**
     * Gets or sets the bottom value for slicing (9-patch)
     */
    public get sliceBottom(): number {
        return this._sliceBottom;
    }

    public set sliceBottom(value: number) {
        if (this._sliceBottom === value) {
            return;
        }

        this._sliceBottom = value;

        this._markAsDirty();
    }

    /**
     * Gets or sets the left coordinate in the source image
     */
    public get sourceLeft(): number {
        return this._sourceLeft;
    }

    public set sourceLeft(value: number) {
        if (this._sourceLeft === value) {
            return;
        }

        this._sourceLeft = value;

        this._markAsDirty();
    }

    /**
     * Gets or sets the top coordinate in the source image
     */
    public get sourceTop(): number {
        return this._sourceTop;
    }

    public set sourceTop(value: number) {
        if (this._sourceTop === value) {
            return;
        }

        this._sourceTop = value;

        this._markAsDirty();
    }

    /**
     * Gets or sets the width to capture in the source image
     */
    public get sourceWidth(): number {
        return this._sourceWidth;
    }

    public set sourceWidth(value: number) {
        if (this._sourceWidth === value) {
            return;
        }

        this._sourceWidth = value;

        this._markAsDirty();
    }

    /**
     * Gets or sets the height to capture in the source image
     */
    public get sourceHeight(): number {
        return this._sourceHeight;
    }

    public set sourceHeight(value: number) {
        if (this._sourceHeight === value) {
            return;
        }

        this._sourceHeight = value;

        this._markAsDirty();
    }

    /**
     * Gets or sets a boolean indicating if the image can force its container to adapt its size
     * @see http://doc.babylonjs.com/how_to/gui#image
     */
    public get autoScale(): boolean {
        return this._autoScale;
    }

    public set autoScale(value: boolean) {
        if (this._autoScale === value) {
            return;
        }

        this._autoScale = value;

        if (value && this._loaded) {
            this.synchronizeSizeWithContent();
        }
    }

    /** Gets or sets the streching mode used by the image */
    public get stretch(): number {
        return this._stretch;
    }

    public set stretch(value: number) {
        if (this._stretch === value) {
            return;
        }

        this._stretch = value;

        this._markAsDirty();
    }

    /**
     * Gets or sets the internal DOM image used to render the control
     */
    public set domImage(value: HTMLImageElement) {
        this._domImage = value;
        this._loaded = false;

        if (this._domImage.width) {
            this._onImageLoaded();
        } else {
            this._domImage.onload = () => {
                this._onImageLoaded();
            };
        }
    }

    public get domImage(): HTMLImageElement {
        return this._domImage;
    }

    private _onImageLoaded(): void {
        this._imageWidth = this._domImage.width;
        this._imageHeight = this._domImage.height;
        this._loaded = true;

        if (this._populateNinePatchSlicesFromImage) {
            this._extractNinePatchSliceDataFromImage();
        }

        if (this._autoScale) {
            this.synchronizeSizeWithContent();
        }

        this.onImageLoadedObservable.notifyObservers(this);

        this._markAsDirty();
    }

    private _extractNinePatchSliceDataFromImage() {
        if (!Image._WorkingCanvas) {
            Image._WorkingCanvas = document.createElement('canvas');
        }
        const canvas = Image._WorkingCanvas;
        const context = canvas.getContext('2d')!;
        const width = this._domImage.width;
        const height = this._domImage.height;

        canvas.width = width;
        canvas.height = height;

        context.drawImage(this._domImage, 0, 0, width, height);
        const imageData = context.getImageData(0, 0, width, height);

        // Left and right
        this._sliceLeft = -1;
        this._sliceRight = -1;
        for (var x = 0; x < width; x++) {
            const alpha = imageData.data[x * 4 + 3];

            if (alpha > 127 && this._sliceLeft === -1) {
                this._sliceLeft = x;
                continue;
            }

            if (alpha < 127 && this._sliceLeft > -1) {
                this._sliceRight = x;
                break;
            }
        }

        // top and bottom
        this._sliceTop = -1;
        this._sliceBottom = -1;
        for (var y = 0; y < height; y++) {
            const alpha = imageData.data[y * width * 4 + 3];

            if (alpha > 127 && this._sliceTop === -1) {
                this._sliceTop = y;
                continue;
            }

            if (alpha < 127 && this._sliceTop > -1) {
                this._sliceBottom = y;
                break;
            }
        }
    }

    /**
     * Gets or sets image source url
     */
    public set source(value: Nullable<string>) {
        if (this._source === value) {
            return;
        }

        this._loaded = false;
        this._source = value;

        this._domImage = document.createElement("img");

        this._domImage.onload = () => {
            this._onImageLoaded();
        };
        if (value) {
            Tools.SetCorsBehavior(value, this._domImage);
            this._domImage.src = value;
        }
    }

    /**
     * Gets or sets the cell width to use when animation sheet is enabled
     * @see http://doc.babylonjs.com/how_to/gui#image
     */
    get cellWidth(): number {
        return this._cellWidth;
    }
    set cellWidth(value: number) {
        if (this._cellWidth === value) {
            return;
        }

        this._cellWidth = value;
        this._markAsDirty();
    }

    /**
     * Gets or sets the cell height to use when animation sheet is enabled
     * @see http://doc.babylonjs.com/how_to/gui#image
     */
    get cellHeight(): number {
        return this._cellHeight;
    }
    set cellHeight(value: number) {
        if (this._cellHeight === value) {
            return;
        }

        this._cellHeight = value;
        this._markAsDirty();
    }

    /**
     * Gets or sets the cell id to use (this will turn on the animation sheet mode)
     * @see http://doc.babylonjs.com/how_to/gui#image
     */
    get cellId(): number {
        return this._cellId;
    }
    set cellId(value: number) {
        if (this._cellId === value) {
            return;
        }

        this._cellId = value;
        this._markAsDirty();
    }

    /**
     * Creates a new Image
     * @param name defines the control name
     * @param url defines the image url
     */
    constructor(public name?: string, url: Nullable<string> = null) {
        super(name);

        this.source = url;
    }

    /**
     * Tests if a given coordinates belong to the current control
     * @param x defines x coordinate to test
     * @param y defines y coordinate to test
     * @returns true if the coordinates are inside the control
     */
    public contains(x: number, y: number): boolean {
        if (!super.contains(x, y)) {
            return false;
        }

        if (!this._detectPointerOnOpaqueOnly || !Image._WorkingCanvas) {
            return true;
        }

        const canvas = Image._WorkingCanvas;
        const context = canvas.getContext("2d")!;
        const width = this._currentMeasure.width | 0;
        const height = this._currentMeasure.height | 0;
        const imageData = context.getImageData(0, 0, width, height).data;

        x = (x - this._currentMeasure.left) | 0;
        y = (y - this._currentMeasure.top) | 0;

        const pickedPixel = imageData[(x + y * this._currentMeasure.width) * 4 + 3];

        return pickedPixel > 0;
    }

    protected _getTypeName(): string {
        return "Image";
    }

    /** Force the control to synchronize with its content */
    public synchronizeSizeWithContent() {
        if (!this._loaded) {
            return;
        }

        this.width = this._domImage.width + "px";
        this.height = this._domImage.height + "px";
    }

    protected _processMeasures(parentMeasure: Measure, context: CanvasRenderingContext2D): void {
        if (this._loaded) {
            switch (this._stretch) {
                case Image.STRETCH_NONE:
                    break;
                case Image.STRETCH_FILL:
                    break;
                case Image.STRETCH_UNIFORM:
                    break;
<<<<<<< HEAD
=======
                case Image.STRETCH_NINE_PATCH:
                    break;
>>>>>>> e7961478
                case Image.STRETCH_EXTEND:
                    if (this._autoScale) {
                        this.synchronizeSizeWithContent();
                    }
                    if (this.parent && this.parent.parent) { // Will update root size if root is not the top root
                        this.parent.adaptWidthToChildren = true;
                        this.parent.adaptHeightToChildren = true;
                    }
                    break;
            }
        }

        super._processMeasures(parentMeasure, context);
    }

<<<<<<< HEAD
=======
    private _prepareWorkingCanvasForOpaqueDetection() {
        if (!this._detectPointerOnOpaqueOnly) {
            return;
        }

        if (!Image._WorkingCanvas) {
            Image._WorkingCanvas = document.createElement('canvas');
        }
        const canvas = Image._WorkingCanvas;
        const width = this._currentMeasure.width;
        const height = this._currentMeasure.height;
        const context = canvas.getContext("2d")!;

        canvas.width = width;
        canvas.height = height;

        context.clearRect(0, 0, width, height);
    }

    private _drawImage(context: CanvasRenderingContext2D, sx: number, sy: number, sw: number, sh: number, tx: number, ty: number, tw: number, th: number) {
        context.drawImage(this._domImage,
            sx, sy, sw, sh,
            tx, ty, tw, th);

        if (!this._detectPointerOnOpaqueOnly) {
            return;
        }

        const canvas = Image._WorkingCanvas!;
        context = canvas.getContext("2d")!;

        context.drawImage(this._domImage,
            sx, sy, sw, sh,
            tx - this._currentMeasure.left, ty - this._currentMeasure.top, tw, th);
    }

>>>>>>> e7961478
    public _draw(context: CanvasRenderingContext2D): void {
        context.save();

        if (this.shadowBlur || this.shadowOffsetX || this.shadowOffsetY) {
            context.shadowColor = this.shadowColor;
            context.shadowBlur = this.shadowBlur;
            context.shadowOffsetX = this.shadowOffsetX;
            context.shadowOffsetY = this.shadowOffsetY;
        }

        let x, y, width, height;
        if (this.cellId == -1) {
            x = this._sourceLeft;
            y = this._sourceTop;

            width = this._sourceWidth ? this._sourceWidth : this._imageWidth;
            height = this._sourceHeight ? this._sourceHeight : this._imageHeight;
        }
        else {
            let rowCount = this._domImage.naturalWidth / this.cellWidth;
            let column = (this.cellId / rowCount) >> 0;
            let row = this.cellId % rowCount;

            x = this.cellWidth * row;
            y = this.cellHeight * column;
            width = this.cellWidth;
            height = this.cellHeight;
        }

        this._prepareWorkingCanvasForOpaqueDetection();

        this._applyStates(context);
        if (this._loaded) {
            switch (this._stretch) {
                case Image.STRETCH_NONE:
<<<<<<< HEAD
                    context.drawImage(this._domImage, x, y, width, height,
                        this._currentMeasure.left, this._currentMeasure.top, this._currentMeasure.width, this._currentMeasure.height);
                    break;
                case Image.STRETCH_FILL:
                    context.drawImage(this._domImage, x, y, width, height,
=======
                    this._drawImage(context, x, y, width, height,
                        this._currentMeasure.left, this._currentMeasure.top, this._currentMeasure.width, this._currentMeasure.height);
                    break;
                case Image.STRETCH_FILL:
                    this._drawImage(context, x, y, width, height,
>>>>>>> e7961478
                        this._currentMeasure.left, this._currentMeasure.top, this._currentMeasure.width, this._currentMeasure.height);
                    break;
                case Image.STRETCH_UNIFORM:
                    var hRatio = this._currentMeasure.width / width;
                    var vRatio = this._currentMeasure.height / height;
                    var ratio = Math.min(hRatio, vRatio);
                    var centerX = (this._currentMeasure.width - width * ratio) / 2;
                    var centerY = (this._currentMeasure.height - height * ratio) / 2;

<<<<<<< HEAD
                    context.drawImage(this._domImage, x, y, width, height,
                        this._currentMeasure.left + centerX, this._currentMeasure.top + centerY, width * ratio, height * ratio);
                    break;
                case Image.STRETCH_EXTEND:
                    context.drawImage(this._domImage, x, y, width, height,
                        this._currentMeasure.left, this._currentMeasure.top, this._currentMeasure.width, this._currentMeasure.height);
                    break;
=======
                    this._drawImage(context, x, y, width, height,
                        this._currentMeasure.left + centerX, this._currentMeasure.top + centerY, width * ratio, height * ratio);
                    break;
                case Image.STRETCH_EXTEND:
                    this._drawImage(context, x, y, width, height,
                        this._currentMeasure.left, this._currentMeasure.top, this._currentMeasure.width, this._currentMeasure.height);
                    break;
                case Image.STRETCH_NINE_PATCH:
                    this._renderNinePatch(context);
                    break;
>>>>>>> e7961478
            }
        }

        context.restore();
    }

    private _renderCornerPatch(context: CanvasRenderingContext2D, x: number, y: number, width: number, height: number, targetX: number, targetY: number): void {
        this._drawImage(context, x, y, width, height, this._currentMeasure.left + targetX, this._currentMeasure.top + targetY, width, height);
    }

    private _renderNinePatch(context: CanvasRenderingContext2D): void {
        let height = this._imageHeight;
        let leftWidth = this._sliceLeft;
        let topHeight = this._sliceTop;
        let bottomHeight = this._imageHeight - this._sliceBottom;
        let rightWidth = this._imageWidth - this._sliceRight;
        let left = 0;
        let top = 0;

        if (this._populateNinePatchSlicesFromImage) {
            left = 1;
            top = 1;
            height -= 2;
            leftWidth -= 1;
            topHeight -= 1;
            bottomHeight -= 1;
            rightWidth -= 1;
        }

        const centerWidth = this._sliceRight - this._sliceLeft + 1;
        const targetCenterWidth = this._currentMeasure.width - rightWidth - this.sliceLeft + 1;
        const targetTopHeight = this._currentMeasure.height - height + this._sliceBottom;

        // Corners
        this._renderCornerPatch(context, left, top, leftWidth, topHeight, 0, 0);
        this._renderCornerPatch(context, left, this._sliceBottom, leftWidth, height - this._sliceBottom, 0, targetTopHeight);

        this._renderCornerPatch(context, this._sliceRight, top, rightWidth, topHeight, this._currentMeasure.width - rightWidth, 0);
        this._renderCornerPatch(context, this._sliceRight, this._sliceBottom, rightWidth, height - this._sliceBottom, this._currentMeasure.width - rightWidth, targetTopHeight);

        // Center
        this._drawImage(context, this._sliceLeft, this._sliceTop, centerWidth, this._sliceBottom - this._sliceTop + 1,
            this._currentMeasure.left + leftWidth, this._currentMeasure.top + topHeight, targetCenterWidth, targetTopHeight - topHeight + 1);

        // Borders
        this._drawImage(context, left, this._sliceTop, leftWidth, this._sliceBottom - this._sliceTop,
            this._currentMeasure.left, this._currentMeasure.top + topHeight, leftWidth, targetTopHeight - topHeight);

        this._drawImage(context, this._sliceRight, this._sliceTop, leftWidth, this._sliceBottom - this._sliceTop,
            this._currentMeasure.left + this._currentMeasure.width - rightWidth, this._currentMeasure.top + topHeight, leftWidth, targetTopHeight - topHeight);

        this._drawImage(context, this._sliceLeft, top, centerWidth, topHeight,
            this._currentMeasure.left + leftWidth, this._currentMeasure.top, targetCenterWidth, topHeight);

        this._drawImage(context, this._sliceLeft, this._sliceBottom, centerWidth, bottomHeight,
            this._currentMeasure.left + leftWidth, this._currentMeasure.top + targetTopHeight, targetCenterWidth, bottomHeight);
    }

    public dispose() {
        super.dispose();
        this.onImageLoadedObservable.clear();
    }

    // Static
    /** STRETCH_NONE */
    public static readonly STRETCH_NONE = 0;
    /** STRETCH_FILL */
    public static readonly STRETCH_FILL = 1;
    /** STRETCH_UNIFORM */
    public static readonly STRETCH_UNIFORM = 2;
    /** STRETCH_EXTEND */
    public static readonly STRETCH_EXTEND = 3;
    /** NINE_PATCH */
    public static readonly STRETCH_NINE_PATCH = 4;
}<|MERGE_RESOLUTION|>--- conflicted
+++ resolved
@@ -1,693 +1,664 @@
-import { Nullable } from "babylonjs/types";
-import { Observable } from "babylonjs/Misc/observable";
-import { Tools } from "babylonjs/Misc/tools";
-
-import { Control } from "./control";
-<<<<<<< HEAD
-import { Nullable, Tools, Observable } from "babylonjs";
-import { Measure } from "2D";
-=======
-import { Measure } from "../measure";
->>>>>>> e7961478
-
-/**
- * Class used to create 2D images
- */
-export class Image extends Control {
-    private static _WorkingCanvas: Nullable<HTMLCanvasElement> = null;
-
-    private _domImage: HTMLImageElement;
-    private _imageWidth: number;
-    private _imageHeight: number;
-    private _loaded = false;
-    private _stretch = Image.STRETCH_FILL;
-    private _source: Nullable<string>;
-    private _autoScale = false;
-
-    private _sourceLeft = 0;
-    private _sourceTop = 0;
-    private _sourceWidth = 0;
-    private _sourceHeight = 0;
-
-    private _cellWidth: number = 0;
-    private _cellHeight: number = 0;
-    private _cellId: number = -1;
-
-    private _populateNinePatchSlicesFromImage = false;
-    private _sliceLeft: number;
-    private _sliceRight: number;
-    private _sliceTop: number;
-    private _sliceBottom: number;
-
-    private _detectPointerOnOpaqueOnly: boolean;
-
-    /**
-     * Observable notified when the content is loaded
-     */
-    public onImageLoadedObservable = new Observable<Image>();
-
-    /**
-     * Gets a boolean indicating that the content is loaded
-     */
-    public get isLoaded(): boolean {
-        return this._loaded;
-    }
-
-    /**
-     * Gets or sets a boolean indicating if nine patch slices (left, top, right, bottom) should be read from image data
-     */
-    public get populateNinePatchSlicesFromImage(): boolean {
-        return this._populateNinePatchSlicesFromImage;
-    }
-
-    public set populateNinePatchSlicesFromImage(value: boolean) {
-        if (this._populateNinePatchSlicesFromImage === value) {
-            return;
-        }
-
-        this._populateNinePatchSlicesFromImage = value;
-
-        if (this._populateNinePatchSlicesFromImage && this._loaded) {
-            this._extractNinePatchSliceDataFromImage();
-        }
-    }
-
-    /**
-     * Gets or sets a boolean indicating if pointers should only be validated on pixels with alpha > 0.
-     * Beware using this as this will comsume more memory as the image has to be stored twice
-     */
-    public get detectPointerOnOpaqueOnly(): boolean {
-        return this._detectPointerOnOpaqueOnly;
-    }
-
-    public set detectPointerOnOpaqueOnly(value: boolean) {
-        if (this._detectPointerOnOpaqueOnly === value) {
-            return;
-        }
-
-        this._detectPointerOnOpaqueOnly = value;
-    }
-
-    /**
-     * Gets or sets the left value for slicing (9-patch)
-     */
-    public get sliceLeft(): number {
-        return this._sliceLeft;
-    }
-
-    public set sliceLeft(value: number) {
-        if (this._sliceLeft === value) {
-            return;
-        }
-
-        this._sliceLeft = value;
-
-        this._markAsDirty();
-    }
-
-    /**
-     * Gets or sets the right value for slicing (9-patch)
-     */
-    public get sliceRight(): number {
-        return this._sliceRight;
-    }
-
-    public set sliceRight(value: number) {
-        if (this._sliceRight === value) {
-            return;
-        }
-
-        this._sliceRight = value;
-
-        this._markAsDirty();
-    }
-
-    /**
-     * Gets or sets the top value for slicing (9-patch)
-     */
-    public get sliceTop(): number {
-        return this._sliceTop;
-    }
-
-    public set sliceTop(value: number) {
-        if (this._sliceTop === value) {
-            return;
-        }
-
-        this._sliceTop = value;
-
-        this._markAsDirty();
-    }
-
-    /**
-     * Gets or sets the bottom value for slicing (9-patch)
-     */
-    public get sliceBottom(): number {
-        return this._sliceBottom;
-    }
-
-    public set sliceBottom(value: number) {
-        if (this._sliceBottom === value) {
-            return;
-        }
-
-        this._sliceBottom = value;
-
-        this._markAsDirty();
-    }
-
-    /**
-     * Gets or sets the left coordinate in the source image
-     */
-    public get sourceLeft(): number {
-        return this._sourceLeft;
-    }
-
-    public set sourceLeft(value: number) {
-        if (this._sourceLeft === value) {
-            return;
-        }
-
-        this._sourceLeft = value;
-
-        this._markAsDirty();
-    }
-
-    /**
-     * Gets or sets the top coordinate in the source image
-     */
-    public get sourceTop(): number {
-        return this._sourceTop;
-    }
-
-    public set sourceTop(value: number) {
-        if (this._sourceTop === value) {
-            return;
-        }
-
-        this._sourceTop = value;
-
-        this._markAsDirty();
-    }
-
-    /**
-     * Gets or sets the width to capture in the source image
-     */
-    public get sourceWidth(): number {
-        return this._sourceWidth;
-    }
-
-    public set sourceWidth(value: number) {
-        if (this._sourceWidth === value) {
-            return;
-        }
-
-        this._sourceWidth = value;
-
-        this._markAsDirty();
-    }
-
-    /**
-     * Gets or sets the height to capture in the source image
-     */
-    public get sourceHeight(): number {
-        return this._sourceHeight;
-    }
-
-    public set sourceHeight(value: number) {
-        if (this._sourceHeight === value) {
-            return;
-        }
-
-        this._sourceHeight = value;
-
-        this._markAsDirty();
-    }
-
-    /**
-     * Gets or sets a boolean indicating if the image can force its container to adapt its size
-     * @see http://doc.babylonjs.com/how_to/gui#image
-     */
-    public get autoScale(): boolean {
-        return this._autoScale;
-    }
-
-    public set autoScale(value: boolean) {
-        if (this._autoScale === value) {
-            return;
-        }
-
-        this._autoScale = value;
-
-        if (value && this._loaded) {
-            this.synchronizeSizeWithContent();
-        }
-    }
-
-    /** Gets or sets the streching mode used by the image */
-    public get stretch(): number {
-        return this._stretch;
-    }
-
-    public set stretch(value: number) {
-        if (this._stretch === value) {
-            return;
-        }
-
-        this._stretch = value;
-
-        this._markAsDirty();
-    }
-
-    /**
-     * Gets or sets the internal DOM image used to render the control
-     */
-    public set domImage(value: HTMLImageElement) {
-        this._domImage = value;
-        this._loaded = false;
-
-        if (this._domImage.width) {
-            this._onImageLoaded();
-        } else {
-            this._domImage.onload = () => {
-                this._onImageLoaded();
-            };
-        }
-    }
-
-    public get domImage(): HTMLImageElement {
-        return this._domImage;
-    }
-
-    private _onImageLoaded(): void {
-        this._imageWidth = this._domImage.width;
-        this._imageHeight = this._domImage.height;
-        this._loaded = true;
-
-        if (this._populateNinePatchSlicesFromImage) {
-            this._extractNinePatchSliceDataFromImage();
-        }
-
-        if (this._autoScale) {
-            this.synchronizeSizeWithContent();
-        }
-
-        this.onImageLoadedObservable.notifyObservers(this);
-
-        this._markAsDirty();
-    }
-
-    private _extractNinePatchSliceDataFromImage() {
-        if (!Image._WorkingCanvas) {
-            Image._WorkingCanvas = document.createElement('canvas');
-        }
-        const canvas = Image._WorkingCanvas;
-        const context = canvas.getContext('2d')!;
-        const width = this._domImage.width;
-        const height = this._domImage.height;
-
-        canvas.width = width;
-        canvas.height = height;
-
-        context.drawImage(this._domImage, 0, 0, width, height);
-        const imageData = context.getImageData(0, 0, width, height);
-
-        // Left and right
-        this._sliceLeft = -1;
-        this._sliceRight = -1;
-        for (var x = 0; x < width; x++) {
-            const alpha = imageData.data[x * 4 + 3];
-
-            if (alpha > 127 && this._sliceLeft === -1) {
-                this._sliceLeft = x;
-                continue;
-            }
-
-            if (alpha < 127 && this._sliceLeft > -1) {
-                this._sliceRight = x;
-                break;
-            }
-        }
-
-        // top and bottom
-        this._sliceTop = -1;
-        this._sliceBottom = -1;
-        for (var y = 0; y < height; y++) {
-            const alpha = imageData.data[y * width * 4 + 3];
-
-            if (alpha > 127 && this._sliceTop === -1) {
-                this._sliceTop = y;
-                continue;
-            }
-
-            if (alpha < 127 && this._sliceTop > -1) {
-                this._sliceBottom = y;
-                break;
-            }
-        }
-    }
-
-    /**
-     * Gets or sets image source url
-     */
-    public set source(value: Nullable<string>) {
-        if (this._source === value) {
-            return;
-        }
-
-        this._loaded = false;
-        this._source = value;
-
-        this._domImage = document.createElement("img");
-
-        this._domImage.onload = () => {
-            this._onImageLoaded();
-        };
-        if (value) {
-            Tools.SetCorsBehavior(value, this._domImage);
-            this._domImage.src = value;
-        }
-    }
-
-    /**
-     * Gets or sets the cell width to use when animation sheet is enabled
-     * @see http://doc.babylonjs.com/how_to/gui#image
-     */
-    get cellWidth(): number {
-        return this._cellWidth;
-    }
-    set cellWidth(value: number) {
-        if (this._cellWidth === value) {
-            return;
-        }
-
-        this._cellWidth = value;
-        this._markAsDirty();
-    }
-
-    /**
-     * Gets or sets the cell height to use when animation sheet is enabled
-     * @see http://doc.babylonjs.com/how_to/gui#image
-     */
-    get cellHeight(): number {
-        return this._cellHeight;
-    }
-    set cellHeight(value: number) {
-        if (this._cellHeight === value) {
-            return;
-        }
-
-        this._cellHeight = value;
-        this._markAsDirty();
-    }
-
-    /**
-     * Gets or sets the cell id to use (this will turn on the animation sheet mode)
-     * @see http://doc.babylonjs.com/how_to/gui#image
-     */
-    get cellId(): number {
-        return this._cellId;
-    }
-    set cellId(value: number) {
-        if (this._cellId === value) {
-            return;
-        }
-
-        this._cellId = value;
-        this._markAsDirty();
-    }
-
-    /**
-     * Creates a new Image
-     * @param name defines the control name
-     * @param url defines the image url
-     */
-    constructor(public name?: string, url: Nullable<string> = null) {
-        super(name);
-
-        this.source = url;
-    }
-
-    /**
-     * Tests if a given coordinates belong to the current control
-     * @param x defines x coordinate to test
-     * @param y defines y coordinate to test
-     * @returns true if the coordinates are inside the control
-     */
-    public contains(x: number, y: number): boolean {
-        if (!super.contains(x, y)) {
-            return false;
-        }
-
-        if (!this._detectPointerOnOpaqueOnly || !Image._WorkingCanvas) {
-            return true;
-        }
-
-        const canvas = Image._WorkingCanvas;
-        const context = canvas.getContext("2d")!;
-        const width = this._currentMeasure.width | 0;
-        const height = this._currentMeasure.height | 0;
-        const imageData = context.getImageData(0, 0, width, height).data;
-
-        x = (x - this._currentMeasure.left) | 0;
-        y = (y - this._currentMeasure.top) | 0;
-
-        const pickedPixel = imageData[(x + y * this._currentMeasure.width) * 4 + 3];
-
-        return pickedPixel > 0;
-    }
-
-    protected _getTypeName(): string {
-        return "Image";
-    }
-
-    /** Force the control to synchronize with its content */
-    public synchronizeSizeWithContent() {
-        if (!this._loaded) {
-            return;
-        }
-
-        this.width = this._domImage.width + "px";
-        this.height = this._domImage.height + "px";
-    }
-
-    protected _processMeasures(parentMeasure: Measure, context: CanvasRenderingContext2D): void {
-        if (this._loaded) {
-            switch (this._stretch) {
-                case Image.STRETCH_NONE:
-                    break;
-                case Image.STRETCH_FILL:
-                    break;
-                case Image.STRETCH_UNIFORM:
-                    break;
-<<<<<<< HEAD
-=======
-                case Image.STRETCH_NINE_PATCH:
-                    break;
->>>>>>> e7961478
-                case Image.STRETCH_EXTEND:
-                    if (this._autoScale) {
-                        this.synchronizeSizeWithContent();
-                    }
-                    if (this.parent && this.parent.parent) { // Will update root size if root is not the top root
-                        this.parent.adaptWidthToChildren = true;
-                        this.parent.adaptHeightToChildren = true;
-                    }
-                    break;
-            }
-        }
-
-        super._processMeasures(parentMeasure, context);
-    }
-
-<<<<<<< HEAD
-=======
-    private _prepareWorkingCanvasForOpaqueDetection() {
-        if (!this._detectPointerOnOpaqueOnly) {
-            return;
-        }
-
-        if (!Image._WorkingCanvas) {
-            Image._WorkingCanvas = document.createElement('canvas');
-        }
-        const canvas = Image._WorkingCanvas;
-        const width = this._currentMeasure.width;
-        const height = this._currentMeasure.height;
-        const context = canvas.getContext("2d")!;
-
-        canvas.width = width;
-        canvas.height = height;
-
-        context.clearRect(0, 0, width, height);
-    }
-
-    private _drawImage(context: CanvasRenderingContext2D, sx: number, sy: number, sw: number, sh: number, tx: number, ty: number, tw: number, th: number) {
-        context.drawImage(this._domImage,
-            sx, sy, sw, sh,
-            tx, ty, tw, th);
-
-        if (!this._detectPointerOnOpaqueOnly) {
-            return;
-        }
-
-        const canvas = Image._WorkingCanvas!;
-        context = canvas.getContext("2d")!;
-
-        context.drawImage(this._domImage,
-            sx, sy, sw, sh,
-            tx - this._currentMeasure.left, ty - this._currentMeasure.top, tw, th);
-    }
-
->>>>>>> e7961478
-    public _draw(context: CanvasRenderingContext2D): void {
-        context.save();
-
-        if (this.shadowBlur || this.shadowOffsetX || this.shadowOffsetY) {
-            context.shadowColor = this.shadowColor;
-            context.shadowBlur = this.shadowBlur;
-            context.shadowOffsetX = this.shadowOffsetX;
-            context.shadowOffsetY = this.shadowOffsetY;
-        }
-
-        let x, y, width, height;
-        if (this.cellId == -1) {
-            x = this._sourceLeft;
-            y = this._sourceTop;
-
-            width = this._sourceWidth ? this._sourceWidth : this._imageWidth;
-            height = this._sourceHeight ? this._sourceHeight : this._imageHeight;
-        }
-        else {
-            let rowCount = this._domImage.naturalWidth / this.cellWidth;
-            let column = (this.cellId / rowCount) >> 0;
-            let row = this.cellId % rowCount;
-
-            x = this.cellWidth * row;
-            y = this.cellHeight * column;
-            width = this.cellWidth;
-            height = this.cellHeight;
-        }
-
-        this._prepareWorkingCanvasForOpaqueDetection();
-
-        this._applyStates(context);
-        if (this._loaded) {
-            switch (this._stretch) {
-                case Image.STRETCH_NONE:
-<<<<<<< HEAD
-                    context.drawImage(this._domImage, x, y, width, height,
-                        this._currentMeasure.left, this._currentMeasure.top, this._currentMeasure.width, this._currentMeasure.height);
-                    break;
-                case Image.STRETCH_FILL:
-                    context.drawImage(this._domImage, x, y, width, height,
-=======
-                    this._drawImage(context, x, y, width, height,
-                        this._currentMeasure.left, this._currentMeasure.top, this._currentMeasure.width, this._currentMeasure.height);
-                    break;
-                case Image.STRETCH_FILL:
-                    this._drawImage(context, x, y, width, height,
->>>>>>> e7961478
-                        this._currentMeasure.left, this._currentMeasure.top, this._currentMeasure.width, this._currentMeasure.height);
-                    break;
-                case Image.STRETCH_UNIFORM:
-                    var hRatio = this._currentMeasure.width / width;
-                    var vRatio = this._currentMeasure.height / height;
-                    var ratio = Math.min(hRatio, vRatio);
-                    var centerX = (this._currentMeasure.width - width * ratio) / 2;
-                    var centerY = (this._currentMeasure.height - height * ratio) / 2;
-
-<<<<<<< HEAD
-                    context.drawImage(this._domImage, x, y, width, height,
-                        this._currentMeasure.left + centerX, this._currentMeasure.top + centerY, width * ratio, height * ratio);
-                    break;
-                case Image.STRETCH_EXTEND:
-                    context.drawImage(this._domImage, x, y, width, height,
-                        this._currentMeasure.left, this._currentMeasure.top, this._currentMeasure.width, this._currentMeasure.height);
-                    break;
-=======
-                    this._drawImage(context, x, y, width, height,
-                        this._currentMeasure.left + centerX, this._currentMeasure.top + centerY, width * ratio, height * ratio);
-                    break;
-                case Image.STRETCH_EXTEND:
-                    this._drawImage(context, x, y, width, height,
-                        this._currentMeasure.left, this._currentMeasure.top, this._currentMeasure.width, this._currentMeasure.height);
-                    break;
-                case Image.STRETCH_NINE_PATCH:
-                    this._renderNinePatch(context);
-                    break;
->>>>>>> e7961478
-            }
-        }
-
-        context.restore();
-    }
-
-    private _renderCornerPatch(context: CanvasRenderingContext2D, x: number, y: number, width: number, height: number, targetX: number, targetY: number): void {
-        this._drawImage(context, x, y, width, height, this._currentMeasure.left + targetX, this._currentMeasure.top + targetY, width, height);
-    }
-
-    private _renderNinePatch(context: CanvasRenderingContext2D): void {
-        let height = this._imageHeight;
-        let leftWidth = this._sliceLeft;
-        let topHeight = this._sliceTop;
-        let bottomHeight = this._imageHeight - this._sliceBottom;
-        let rightWidth = this._imageWidth - this._sliceRight;
-        let left = 0;
-        let top = 0;
-
-        if (this._populateNinePatchSlicesFromImage) {
-            left = 1;
-            top = 1;
-            height -= 2;
-            leftWidth -= 1;
-            topHeight -= 1;
-            bottomHeight -= 1;
-            rightWidth -= 1;
-        }
-
-        const centerWidth = this._sliceRight - this._sliceLeft + 1;
-        const targetCenterWidth = this._currentMeasure.width - rightWidth - this.sliceLeft + 1;
-        const targetTopHeight = this._currentMeasure.height - height + this._sliceBottom;
-
-        // Corners
-        this._renderCornerPatch(context, left, top, leftWidth, topHeight, 0, 0);
-        this._renderCornerPatch(context, left, this._sliceBottom, leftWidth, height - this._sliceBottom, 0, targetTopHeight);
-
-        this._renderCornerPatch(context, this._sliceRight, top, rightWidth, topHeight, this._currentMeasure.width - rightWidth, 0);
-        this._renderCornerPatch(context, this._sliceRight, this._sliceBottom, rightWidth, height - this._sliceBottom, this._currentMeasure.width - rightWidth, targetTopHeight);
-
-        // Center
-        this._drawImage(context, this._sliceLeft, this._sliceTop, centerWidth, this._sliceBottom - this._sliceTop + 1,
-            this._currentMeasure.left + leftWidth, this._currentMeasure.top + topHeight, targetCenterWidth, targetTopHeight - topHeight + 1);
-
-        // Borders
-        this._drawImage(context, left, this._sliceTop, leftWidth, this._sliceBottom - this._sliceTop,
-            this._currentMeasure.left, this._currentMeasure.top + topHeight, leftWidth, targetTopHeight - topHeight);
-
-        this._drawImage(context, this._sliceRight, this._sliceTop, leftWidth, this._sliceBottom - this._sliceTop,
-            this._currentMeasure.left + this._currentMeasure.width - rightWidth, this._currentMeasure.top + topHeight, leftWidth, targetTopHeight - topHeight);
-
-        this._drawImage(context, this._sliceLeft, top, centerWidth, topHeight,
-            this._currentMeasure.left + leftWidth, this._currentMeasure.top, targetCenterWidth, topHeight);
-
-        this._drawImage(context, this._sliceLeft, this._sliceBottom, centerWidth, bottomHeight,
-            this._currentMeasure.left + leftWidth, this._currentMeasure.top + targetTopHeight, targetCenterWidth, bottomHeight);
-    }
-
-    public dispose() {
-        super.dispose();
-        this.onImageLoadedObservable.clear();
-    }
-
-    // Static
-    /** STRETCH_NONE */
-    public static readonly STRETCH_NONE = 0;
-    /** STRETCH_FILL */
-    public static readonly STRETCH_FILL = 1;
-    /** STRETCH_UNIFORM */
-    public static readonly STRETCH_UNIFORM = 2;
-    /** STRETCH_EXTEND */
-    public static readonly STRETCH_EXTEND = 3;
-    /** NINE_PATCH */
-    public static readonly STRETCH_NINE_PATCH = 4;
+import { Nullable } from "babylonjs/types";
+import { Observable } from "babylonjs/Misc/observable";
+import { Tools } from "babylonjs/Misc/tools";
+
+import { Control } from "./control";
+import { Measure } from "../measure";
+
+/**
+ * Class used to create 2D images
+ */
+export class Image extends Control {
+    private static _WorkingCanvas: Nullable<HTMLCanvasElement> = null;
+
+    private _domImage: HTMLImageElement;
+    private _imageWidth: number;
+    private _imageHeight: number;
+    private _loaded = false;
+    private _stretch = Image.STRETCH_FILL;
+    private _source: Nullable<string>;
+    private _autoScale = false;
+
+    private _sourceLeft = 0;
+    private _sourceTop = 0;
+    private _sourceWidth = 0;
+    private _sourceHeight = 0;
+
+    private _cellWidth: number = 0;
+    private _cellHeight: number = 0;
+    private _cellId: number = -1;
+
+    private _populateNinePatchSlicesFromImage = false;
+    private _sliceLeft: number;
+    private _sliceRight: number;
+    private _sliceTop: number;
+    private _sliceBottom: number;
+
+    private _detectPointerOnOpaqueOnly: boolean;
+
+    /**
+     * Observable notified when the content is loaded
+     */
+    public onImageLoadedObservable = new Observable<Image>();
+
+    /**
+     * Gets a boolean indicating that the content is loaded
+     */
+    public get isLoaded(): boolean {
+        return this._loaded;
+    }
+
+    /**
+     * Gets or sets a boolean indicating if nine patch slices (left, top, right, bottom) should be read from image data
+     */
+    public get populateNinePatchSlicesFromImage(): boolean {
+        return this._populateNinePatchSlicesFromImage;
+    }
+
+    public set populateNinePatchSlicesFromImage(value: boolean) {
+        if (this._populateNinePatchSlicesFromImage === value) {
+            return;
+        }
+
+        this._populateNinePatchSlicesFromImage = value;
+
+        if (this._populateNinePatchSlicesFromImage && this._loaded) {
+            this._extractNinePatchSliceDataFromImage();
+        }
+    }
+
+    /**
+     * Gets or sets a boolean indicating if pointers should only be validated on pixels with alpha > 0.
+     * Beware using this as this will comsume more memory as the image has to be stored twice
+     */
+    public get detectPointerOnOpaqueOnly(): boolean {
+        return this._detectPointerOnOpaqueOnly;
+    }
+
+    public set detectPointerOnOpaqueOnly(value: boolean) {
+        if (this._detectPointerOnOpaqueOnly === value) {
+            return;
+        }
+
+        this._detectPointerOnOpaqueOnly = value;
+    }
+
+    /**
+     * Gets or sets the left value for slicing (9-patch)
+     */
+    public get sliceLeft(): number {
+        return this._sliceLeft;
+    }
+
+    public set sliceLeft(value: number) {
+        if (this._sliceLeft === value) {
+            return;
+        }
+
+        this._sliceLeft = value;
+
+        this._markAsDirty();
+    }
+
+    /**
+     * Gets or sets the right value for slicing (9-patch)
+     */
+    public get sliceRight(): number {
+        return this._sliceRight;
+    }
+
+    public set sliceRight(value: number) {
+        if (this._sliceRight === value) {
+            return;
+        }
+
+        this._sliceRight = value;
+
+        this._markAsDirty();
+    }
+
+    /**
+     * Gets or sets the top value for slicing (9-patch)
+     */
+    public get sliceTop(): number {
+        return this._sliceTop;
+    }
+
+    public set sliceTop(value: number) {
+        if (this._sliceTop === value) {
+            return;
+        }
+
+        this._sliceTop = value;
+
+        this._markAsDirty();
+    }
+
+    /**
+     * Gets or sets the bottom value for slicing (9-patch)
+     */
+    public get sliceBottom(): number {
+        return this._sliceBottom;
+    }
+
+    public set sliceBottom(value: number) {
+        if (this._sliceBottom === value) {
+            return;
+        }
+
+        this._sliceBottom = value;
+
+        this._markAsDirty();
+    }
+
+    /**
+     * Gets or sets the left coordinate in the source image
+     */
+    public get sourceLeft(): number {
+        return this._sourceLeft;
+    }
+
+    public set sourceLeft(value: number) {
+        if (this._sourceLeft === value) {
+            return;
+        }
+
+        this._sourceLeft = value;
+
+        this._markAsDirty();
+    }
+
+    /**
+     * Gets or sets the top coordinate in the source image
+     */
+    public get sourceTop(): number {
+        return this._sourceTop;
+    }
+
+    public set sourceTop(value: number) {
+        if (this._sourceTop === value) {
+            return;
+        }
+
+        this._sourceTop = value;
+
+        this._markAsDirty();
+    }
+
+    /**
+     * Gets or sets the width to capture in the source image
+     */
+    public get sourceWidth(): number {
+        return this._sourceWidth;
+    }
+
+    public set sourceWidth(value: number) {
+        if (this._sourceWidth === value) {
+            return;
+        }
+
+        this._sourceWidth = value;
+
+        this._markAsDirty();
+    }
+
+    /**
+     * Gets or sets the height to capture in the source image
+     */
+    public get sourceHeight(): number {
+        return this._sourceHeight;
+    }
+
+    public set sourceHeight(value: number) {
+        if (this._sourceHeight === value) {
+            return;
+        }
+
+        this._sourceHeight = value;
+
+        this._markAsDirty();
+    }
+
+    /**
+     * Gets or sets a boolean indicating if the image can force its container to adapt its size
+     * @see http://doc.babylonjs.com/how_to/gui#image
+     */
+    public get autoScale(): boolean {
+        return this._autoScale;
+    }
+
+    public set autoScale(value: boolean) {
+        if (this._autoScale === value) {
+            return;
+        }
+
+        this._autoScale = value;
+
+        if (value && this._loaded) {
+            this.synchronizeSizeWithContent();
+        }
+    }
+
+    /** Gets or sets the streching mode used by the image */
+    public get stretch(): number {
+        return this._stretch;
+    }
+
+    public set stretch(value: number) {
+        if (this._stretch === value) {
+            return;
+        }
+
+        this._stretch = value;
+
+        this._markAsDirty();
+    }
+
+    /**
+     * Gets or sets the internal DOM image used to render the control
+     */
+    public set domImage(value: HTMLImageElement) {
+        this._domImage = value;
+        this._loaded = false;
+
+        if (this._domImage.width) {
+            this._onImageLoaded();
+        } else {
+            this._domImage.onload = () => {
+                this._onImageLoaded();
+            };
+        }
+    }
+
+    public get domImage(): HTMLImageElement {
+        return this._domImage;
+    }
+
+    private _onImageLoaded(): void {
+        this._imageWidth = this._domImage.width;
+        this._imageHeight = this._domImage.height;
+        this._loaded = true;
+
+        if (this._populateNinePatchSlicesFromImage) {
+            this._extractNinePatchSliceDataFromImage();
+        }
+
+        if (this._autoScale) {
+            this.synchronizeSizeWithContent();
+        }
+
+        this.onImageLoadedObservable.notifyObservers(this);
+
+        this._markAsDirty();
+    }
+
+    private _extractNinePatchSliceDataFromImage() {
+        if (!Image._WorkingCanvas) {
+            Image._WorkingCanvas = document.createElement('canvas');
+        }
+        const canvas = Image._WorkingCanvas;
+        const context = canvas.getContext('2d')!;
+        const width = this._domImage.width;
+        const height = this._domImage.height;
+
+        canvas.width = width;
+        canvas.height = height;
+
+        context.drawImage(this._domImage, 0, 0, width, height);
+        const imageData = context.getImageData(0, 0, width, height);
+
+        // Left and right
+        this._sliceLeft = -1;
+        this._sliceRight = -1;
+        for (var x = 0; x < width; x++) {
+            const alpha = imageData.data[x * 4 + 3];
+
+            if (alpha > 127 && this._sliceLeft === -1) {
+                this._sliceLeft = x;
+                continue;
+            }
+
+            if (alpha < 127 && this._sliceLeft > -1) {
+                this._sliceRight = x;
+                break;
+            }
+        }
+
+        // top and bottom
+        this._sliceTop = -1;
+        this._sliceBottom = -1;
+        for (var y = 0; y < height; y++) {
+            const alpha = imageData.data[y * width * 4 + 3];
+
+            if (alpha > 127 && this._sliceTop === -1) {
+                this._sliceTop = y;
+                continue;
+            }
+
+            if (alpha < 127 && this._sliceTop > -1) {
+                this._sliceBottom = y;
+                break;
+            }
+        }
+    }
+
+    /**
+     * Gets or sets image source url
+     */
+    public set source(value: Nullable<string>) {
+        if (this._source === value) {
+            return;
+        }
+
+        this._loaded = false;
+        this._source = value;
+
+        this._domImage = document.createElement("img");
+
+        this._domImage.onload = () => {
+            this._onImageLoaded();
+        };
+        if (value) {
+            Tools.SetCorsBehavior(value, this._domImage);
+            this._domImage.src = value;
+        }
+    }
+
+    /**
+     * Gets or sets the cell width to use when animation sheet is enabled
+     * @see http://doc.babylonjs.com/how_to/gui#image
+     */
+    get cellWidth(): number {
+        return this._cellWidth;
+    }
+    set cellWidth(value: number) {
+        if (this._cellWidth === value) {
+            return;
+        }
+
+        this._cellWidth = value;
+        this._markAsDirty();
+    }
+
+    /**
+     * Gets or sets the cell height to use when animation sheet is enabled
+     * @see http://doc.babylonjs.com/how_to/gui#image
+     */
+    get cellHeight(): number {
+        return this._cellHeight;
+    }
+    set cellHeight(value: number) {
+        if (this._cellHeight === value) {
+            return;
+        }
+
+        this._cellHeight = value;
+        this._markAsDirty();
+    }
+
+    /**
+     * Gets or sets the cell id to use (this will turn on the animation sheet mode)
+     * @see http://doc.babylonjs.com/how_to/gui#image
+     */
+    get cellId(): number {
+        return this._cellId;
+    }
+    set cellId(value: number) {
+        if (this._cellId === value) {
+            return;
+        }
+
+        this._cellId = value;
+        this._markAsDirty();
+    }
+
+    /**
+     * Creates a new Image
+     * @param name defines the control name
+     * @param url defines the image url
+     */
+    constructor(public name?: string, url: Nullable<string> = null) {
+        super(name);
+
+        this.source = url;
+    }
+
+    /**
+     * Tests if a given coordinates belong to the current control
+     * @param x defines x coordinate to test
+     * @param y defines y coordinate to test
+     * @returns true if the coordinates are inside the control
+     */
+    public contains(x: number, y: number): boolean {
+        if (!super.contains(x, y)) {
+            return false;
+        }
+
+        if (!this._detectPointerOnOpaqueOnly || !Image._WorkingCanvas) {
+            return true;
+        }
+
+        const canvas = Image._WorkingCanvas;
+        const context = canvas.getContext("2d")!;
+        const width = this._currentMeasure.width | 0;
+        const height = this._currentMeasure.height | 0;
+        const imageData = context.getImageData(0, 0, width, height).data;
+
+        x = (x - this._currentMeasure.left) | 0;
+        y = (y - this._currentMeasure.top) | 0;
+
+        const pickedPixel = imageData[(x + y * this._currentMeasure.width) * 4 + 3];
+
+        return pickedPixel > 0;
+    }
+
+    protected _getTypeName(): string {
+        return "Image";
+    }
+
+    /** Force the control to synchronize with its content */
+    public synchronizeSizeWithContent() {
+        if (!this._loaded) {
+            return;
+        }
+
+        this.width = this._domImage.width + "px";
+        this.height = this._domImage.height + "px";
+    }
+
+    protected _processMeasures(parentMeasure: Measure, context: CanvasRenderingContext2D): void {
+        if (this._loaded) {
+            switch (this._stretch) {
+                case Image.STRETCH_NONE:
+                    break;
+                case Image.STRETCH_FILL:
+                    break;
+                case Image.STRETCH_UNIFORM:
+                    break;
+                case Image.STRETCH_NINE_PATCH:
+                    break;
+                case Image.STRETCH_EXTEND:
+                    if (this._autoScale) {
+                        this.synchronizeSizeWithContent();
+                    }
+                    if (this.parent && this.parent.parent) { // Will update root size if root is not the top root
+                        this.parent.adaptWidthToChildren = true;
+                        this.parent.adaptHeightToChildren = true;
+                    }
+                    break;
+            }
+        }
+
+        super._processMeasures(parentMeasure, context);
+    }
+
+    private _prepareWorkingCanvasForOpaqueDetection() {
+        if (!this._detectPointerOnOpaqueOnly) {
+            return;
+        }
+
+        if (!Image._WorkingCanvas) {
+            Image._WorkingCanvas = document.createElement('canvas');
+        }
+        const canvas = Image._WorkingCanvas;
+        const width = this._currentMeasure.width;
+        const height = this._currentMeasure.height;
+        const context = canvas.getContext("2d")!;
+
+        canvas.width = width;
+        canvas.height = height;
+
+        context.clearRect(0, 0, width, height);
+    }
+
+    private _drawImage(context: CanvasRenderingContext2D, sx: number, sy: number, sw: number, sh: number, tx: number, ty: number, tw: number, th: number) {
+        context.drawImage(this._domImage,
+            sx, sy, sw, sh,
+            tx, ty, tw, th);
+
+        if (!this._detectPointerOnOpaqueOnly) {
+            return;
+        }
+
+        const canvas = Image._WorkingCanvas!;
+        context = canvas.getContext("2d")!;
+
+        context.drawImage(this._domImage,
+            sx, sy, sw, sh,
+            tx - this._currentMeasure.left, ty - this._currentMeasure.top, tw, th);
+    }
+
+    public _draw(context: CanvasRenderingContext2D): void {
+        context.save();
+
+        if (this.shadowBlur || this.shadowOffsetX || this.shadowOffsetY) {
+            context.shadowColor = this.shadowColor;
+            context.shadowBlur = this.shadowBlur;
+            context.shadowOffsetX = this.shadowOffsetX;
+            context.shadowOffsetY = this.shadowOffsetY;
+        }
+
+        let x, y, width, height;
+        if (this.cellId == -1) {
+            x = this._sourceLeft;
+            y = this._sourceTop;
+
+            width = this._sourceWidth ? this._sourceWidth : this._imageWidth;
+            height = this._sourceHeight ? this._sourceHeight : this._imageHeight;
+        }
+        else {
+            let rowCount = this._domImage.naturalWidth / this.cellWidth;
+            let column = (this.cellId / rowCount) >> 0;
+            let row = this.cellId % rowCount;
+
+            x = this.cellWidth * row;
+            y = this.cellHeight * column;
+            width = this.cellWidth;
+            height = this.cellHeight;
+        }
+
+        this._prepareWorkingCanvasForOpaqueDetection();
+
+        this._applyStates(context);
+        if (this._loaded) {
+            switch (this._stretch) {
+                case Image.STRETCH_NONE:
+                    this._drawImage(context, x, y, width, height,
+                        this._currentMeasure.left, this._currentMeasure.top, this._currentMeasure.width, this._currentMeasure.height);
+                    break;
+                case Image.STRETCH_FILL:
+                    this._drawImage(context, x, y, width, height,
+                        this._currentMeasure.left, this._currentMeasure.top, this._currentMeasure.width, this._currentMeasure.height);
+                    break;
+                case Image.STRETCH_UNIFORM:
+                    var hRatio = this._currentMeasure.width / width;
+                    var vRatio = this._currentMeasure.height / height;
+                    var ratio = Math.min(hRatio, vRatio);
+                    var centerX = (this._currentMeasure.width - width * ratio) / 2;
+                    var centerY = (this._currentMeasure.height - height * ratio) / 2;
+
+                    this._drawImage(context, x, y, width, height,
+                        this._currentMeasure.left + centerX, this._currentMeasure.top + centerY, width * ratio, height * ratio);
+                    break;
+                case Image.STRETCH_EXTEND:
+                    this._drawImage(context, x, y, width, height,
+                        this._currentMeasure.left, this._currentMeasure.top, this._currentMeasure.width, this._currentMeasure.height);
+                    break;
+                case Image.STRETCH_NINE_PATCH:
+                    this._renderNinePatch(context);
+                    break;
+            }
+        }
+
+        context.restore();
+    }
+
+    private _renderCornerPatch(context: CanvasRenderingContext2D, x: number, y: number, width: number, height: number, targetX: number, targetY: number): void {
+        this._drawImage(context, x, y, width, height, this._currentMeasure.left + targetX, this._currentMeasure.top + targetY, width, height);
+    }
+
+    private _renderNinePatch(context: CanvasRenderingContext2D): void {
+        let height = this._imageHeight;
+        let leftWidth = this._sliceLeft;
+        let topHeight = this._sliceTop;
+        let bottomHeight = this._imageHeight - this._sliceBottom;
+        let rightWidth = this._imageWidth - this._sliceRight;
+        let left = 0;
+        let top = 0;
+
+        if (this._populateNinePatchSlicesFromImage) {
+            left = 1;
+            top = 1;
+            height -= 2;
+            leftWidth -= 1;
+            topHeight -= 1;
+            bottomHeight -= 1;
+            rightWidth -= 1;
+        }
+
+        const centerWidth = this._sliceRight - this._sliceLeft + 1;
+        const targetCenterWidth = this._currentMeasure.width - rightWidth - this.sliceLeft + 1;
+        const targetTopHeight = this._currentMeasure.height - height + this._sliceBottom;
+
+        // Corners
+        this._renderCornerPatch(context, left, top, leftWidth, topHeight, 0, 0);
+        this._renderCornerPatch(context, left, this._sliceBottom, leftWidth, height - this._sliceBottom, 0, targetTopHeight);
+
+        this._renderCornerPatch(context, this._sliceRight, top, rightWidth, topHeight, this._currentMeasure.width - rightWidth, 0);
+        this._renderCornerPatch(context, this._sliceRight, this._sliceBottom, rightWidth, height - this._sliceBottom, this._currentMeasure.width - rightWidth, targetTopHeight);
+
+        // Center
+        this._drawImage(context, this._sliceLeft, this._sliceTop, centerWidth, this._sliceBottom - this._sliceTop + 1,
+            this._currentMeasure.left + leftWidth, this._currentMeasure.top + topHeight, targetCenterWidth, targetTopHeight - topHeight + 1);
+
+        // Borders
+        this._drawImage(context, left, this._sliceTop, leftWidth, this._sliceBottom - this._sliceTop,
+            this._currentMeasure.left, this._currentMeasure.top + topHeight, leftWidth, targetTopHeight - topHeight);
+
+        this._drawImage(context, this._sliceRight, this._sliceTop, leftWidth, this._sliceBottom - this._sliceTop,
+            this._currentMeasure.left + this._currentMeasure.width - rightWidth, this._currentMeasure.top + topHeight, leftWidth, targetTopHeight - topHeight);
+
+        this._drawImage(context, this._sliceLeft, top, centerWidth, topHeight,
+            this._currentMeasure.left + leftWidth, this._currentMeasure.top, targetCenterWidth, topHeight);
+
+        this._drawImage(context, this._sliceLeft, this._sliceBottom, centerWidth, bottomHeight,
+            this._currentMeasure.left + leftWidth, this._currentMeasure.top + targetTopHeight, targetCenterWidth, bottomHeight);
+    }
+
+    public dispose() {
+        super.dispose();
+        this.onImageLoadedObservable.clear();
+    }
+
+    // Static
+    /** STRETCH_NONE */
+    public static readonly STRETCH_NONE = 0;
+    /** STRETCH_FILL */
+    public static readonly STRETCH_FILL = 1;
+    /** STRETCH_UNIFORM */
+    public static readonly STRETCH_UNIFORM = 2;
+    /** STRETCH_EXTEND */
+    public static readonly STRETCH_EXTEND = 3;
+    /** NINE_PATCH */
+    public static readonly STRETCH_NINE_PATCH = 4;
 }