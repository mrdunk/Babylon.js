--- conflicted
+++ resolved
@@ -1,392 +1,387 @@
-import { Rectangle } from "../rectangle";
-import { Grid } from "../grid";
-import { Control } from "../control";
-import { Container } from "../container";
-<<<<<<< HEAD
-import { PointerInfo, Observer, Nullable, PointerEventTypes } from "babylonjs";
-import { AdvancedDynamicTexture, Measure } from "2D";
-=======
-import { PointerInfo, Observer, Nullable } from "babylonjs";
-import { Measure } from "../../measure";
-import { AdvancedDynamicTexture } from "../../advancedDynamicTexture";
->>>>>>> 4f6d28b8
-import { _ScrollViewerWindow } from "./scrollViewerWindow";
-import { ScrollBar } from "../sliders/scrollBar";
-
-/**
- * Class used to hold a viewer window and sliders in a grid
-*/
-export class ScrollViewer extends Rectangle {
-    private _grid: Grid;
-    private _horizontalBarSpace: Rectangle;
-    private _verticalBarSpace: Rectangle;
-    private _dragSpace: Rectangle;
-    private _horizontalBar: ScrollBar;
-    private _verticalBar: ScrollBar;
-    private _barColor: string;
-    private _barBackground: string;
-    private _barSize: number = 20;
-    private _endLeft: number;
-    private _endTop: number;
-    private _window: _ScrollViewerWindow;
-    private _pointerIsOver: Boolean = false;
-    private _wheelPrecision: number = 0.05;
-    private _onPointerObserver: Nullable<Observer<PointerInfo>>;
-    private _clientWidth: number;
-    private _clientHeight: number;
-
-    /**
-     * Gets the horizontal scrollbar
-     */
-    public get horizontalBar(): ScrollBar {
-        return this._horizontalBar;
-    }
-
-    /**
-     * Gets the vertical scrollbar
-     */
-    public get verticalBar(): ScrollBar {
-        return this._verticalBar;
-    }
-
-    /**
-     * Adds a new control to the current container
-     * @param control defines the control to add
-     * @returns the current container
-     */
-    public addControl(control: Nullable<Control>): Container {
-        if (!control) {
-            return this;
-        }
-
-        this._window.addControl(control);
-
-        return this;
-    }
-
-    /**
-     * Removes a control from the current container
-     * @param control defines the control to remove
-     * @returns the current container
-     */
-    public removeControl(control: Control): Container {
-        this._window.removeControl(control);
-        return this;
-    }
-
-    /** Gets the list of children */
-    public get children(): Control[] {
-        return this._window.children;
-    }
-
-    public _flagDescendantsAsMatrixDirty(): void {
-        for (var child of this._children) {
-            child._markMatrixAsDirty();
-        }
-    }
-
-    /**
-    * Creates a new ScrollViewer
-    * @param name of ScrollViewer
-    */
-    constructor(name?: string) {
-        super(name);
-
-        this.onDirtyObservable.add(() => {
-            this._horizontalBarSpace.color = this.color;
-            this._verticalBarSpace.color = this.color;
-            this._dragSpace.color = this.color;
-        });
-
-        this.onPointerEnterObservable.add(() => {
-            this._pointerIsOver = true;
-        });
-
-        this.onPointerOutObservable.add(() => {
-            this._pointerIsOver = false;
-        });
-
-        this._grid = new Grid();
-        this._horizontalBar = new ScrollBar();
-        this._verticalBar = new ScrollBar();
-
-        this._window = new _ScrollViewerWindow();
-        this._window.horizontalAlignment = Control.HORIZONTAL_ALIGNMENT_LEFT;
-        this._window.verticalAlignment = Control.VERTICAL_ALIGNMENT_TOP;
-
-        this._grid.addColumnDefinition(1);
-        this._grid.addColumnDefinition(0, true);
-        this._grid.addRowDefinition(1);
-        this._grid.addRowDefinition(0, true);
-
-        super.addControl(this._grid);
-        this._grid.addControl(this._window, 0, 0);
-
-        this._verticalBar.paddingLeft = 0;
-        this._verticalBar.width = "100%";
-        this._verticalBar.height = "100%";
-        this._verticalBar.barOffset = 0;
-        this._verticalBar.value = 0;
-        this._verticalBar.maximum = 1;
-        this._verticalBar.horizontalAlignment = Control.HORIZONTAL_ALIGNMENT_CENTER;
-        this._verticalBar.verticalAlignment = Control.VERTICAL_ALIGNMENT_CENTER;
-        this._verticalBar.isVertical = true;
-        this._verticalBar.rotation = Math.PI;
-        this._verticalBar.isVisible = false;
-
-        this._verticalBarSpace = new Rectangle();
-        this._verticalBarSpace.horizontalAlignment = Control.HORIZONTAL_ALIGNMENT_LEFT;
-        this._verticalBarSpace.verticalAlignment = Control.VERTICAL_ALIGNMENT_TOP;
-        this._verticalBarSpace.thickness = 1;
-        this._grid.addControl(this._verticalBarSpace, 0, 1);
-        this._verticalBarSpace.addControl(this._verticalBar);
-
-        this._verticalBar.onValueChangedObservable.add((value) => {
-            this._window.top = value * this._endTop + "px";
-        });
-
-        this._horizontalBar.paddingLeft = 0;
-        this._horizontalBar.width = "100%";
-        this._horizontalBar.height = "100%";
-        this._horizontalBar.barOffset = 0;
-        this._horizontalBar.value = 0;
-        this._horizontalBar.maximum = 1;
-        this._horizontalBar.horizontalAlignment = Control.HORIZONTAL_ALIGNMENT_CENTER;
-        this._horizontalBar.verticalAlignment = Control.VERTICAL_ALIGNMENT_CENTER;
-        this._horizontalBar.isVisible = false;
-
-        this._horizontalBarSpace = new Rectangle();
-        this._horizontalBarSpace.horizontalAlignment = Control.HORIZONTAL_ALIGNMENT_LEFT;
-        this._horizontalBarSpace.verticalAlignment = Control.VERTICAL_ALIGNMENT_TOP;
-        this._horizontalBarSpace.thickness = 1;
-        this._grid.addControl(this._horizontalBarSpace, 1, 0);
-        this._horizontalBarSpace.addControl(this._horizontalBar);
-
-        this._horizontalBar.onValueChangedObservable.add((value) => {
-            this._window.left = value * this._endLeft + "px";
-        });
-
-        this._dragSpace = new Rectangle();
-        this._dragSpace.thickness = 1;
-        this._grid.addControl(this._dragSpace, 1, 1);
-
-        // Colors
-        this.barColor = "grey";
-        this.barBackground = "transparent";
-    }
-
-    /** Reset the scroll viewer window to initial size */
-    public resetWindow() {
-        this._window.width = "100%";
-        this._window.height = "100%";
-    }
-
-    protected _getTypeName(): string {
-        return "ScrollViewer";
-    }
-
-    private _buildClientSizes() {
-        this._window.parentClientWidth = this._currentMeasure.width - (this._verticalBar.isVisible ? this._barSize : 0) - 2 * this.thickness;
-        this._window.parentClientHeight = this._currentMeasure.height - (this._horizontalBar.isVisible ? this._barSize : 0) - 2 * this.thickness;
-
-        this._clientWidth = this._window.parentClientWidth;
-        this._clientHeight = this._window.parentClientHeight;
-    }
-
-    protected _additionalProcessing(parentMeasure: Measure, context: CanvasRenderingContext2D): void {
-        super._additionalProcessing(parentMeasure, context);
-
-        this._buildClientSizes();
-    }
-
-    protected _postMeasure(): void {
-        super._postMeasure();
-
-        this._updateScroller();
-    }
-
-    /**
-     * Gets or sets the mouse wheel precision
-     * from 0 to 1 with a default value of 0.05
-     * */
-    public get wheelPrecision(): number {
-        return this._wheelPrecision;
-    }
-
-    public set wheelPrecision(value: number) {
-        if (this._wheelPrecision === value) {
-            return;
-        }
-
-        if (value < 0) {
-            value = 0;
-        }
-
-        if (value > 1) {
-            value = 1;
-        }
-
-        this._wheelPrecision = value;
-    }
-
-    /** Gets or sets the bar color */
-    public get barColor(): string {
-        return this._barColor;
-    }
-
-    public set barColor(color: string) {
-        if (this._barColor === color) {
-            return;
-        }
-
-        this._barColor = color;
-        this._horizontalBar.color = color;
-        this._verticalBar.color = color;
-    }
-
-    /** Gets or sets the size of the bar */
-    public get barSize(): number {
-        return this._barSize;
-    }
-
-    public set barSize(value: number) {
-        if (this._barSize === value) {
-            return;
-        }
-
-        this._barSize = value;
-        this._markAsDirty();
-
-        if (this._horizontalBar.isVisible) {
-            this._grid.setRowDefinition(1, this._barSize, true);
-        }
-        if (this._verticalBar.isVisible) {
-            this._grid.setColumnDefinition(1, this._barSize, true);
-        }
-    }
-
-    /** Gets or sets the bar background */
-    public get barBackground(): string {
-        return this._barBackground;
-    }
-
-    public set barBackground(color: string) {
-        if (this._barBackground === color) {
-            return;
-        }
-
-        this._barBackground = color;
-        this._horizontalBar.background = color;
-        this._verticalBar.background = color;
-        this._dragSpace.background = color;
-    }
-
-    /** @hidden */
-    private _updateScroller(): void {
-        let windowContentsWidth = this._window._currentMeasure.width;
-        let windowContentsHeight = this._window._currentMeasure.height;
-
-        if (this._horizontalBar.isVisible && windowContentsWidth <= this._clientWidth) {
-            this._grid.setRowDefinition(1, 0, true);
-            this._horizontalBar.isVisible = false;
-            this._horizontalBar.value = 0;
-            this._rebuildLayout = true;
-        }
-        else if (!this._horizontalBar.isVisible && windowContentsWidth > this._clientWidth) {
-            this._grid.setRowDefinition(1, this._barSize, true);
-            this._horizontalBar.isVisible = true;
-            this._rebuildLayout = true;
-        }
-
-        if (this._verticalBar.isVisible && windowContentsHeight <= this._clientHeight) {
-            this._grid.setColumnDefinition(1, 0, true);
-            this._verticalBar.isVisible = false;
-            this._verticalBar.value = 0;
-            this._rebuildLayout = true;
-        }
-        else if (!this._verticalBar.isVisible && windowContentsHeight > this._clientHeight) {
-            this._grid.setColumnDefinition(1, this._barSize, true);
-            this._verticalBar.isVisible = true;
-            this._rebuildLayout = true;
-        }
-
-        this._buildClientSizes();
-        this._endLeft = this._clientWidth - windowContentsWidth;
-        this._endTop = this._clientHeight - windowContentsHeight;
-
-        const newLeft = this._horizontalBar.value * this._endLeft + "px";
-        const newTop = this._verticalBar.value * this._endTop + "px";
-
-        if (newLeft !== this._window.left) {
-            this._window.left = newLeft;
-            this._rebuildLayout = true;
-        }
-
-        if (newTop !== this._window.top) {
-            this._window.top = newTop;
-            this._rebuildLayout = true;
-        }
-
-        let horizontalMultiplicator = this._clientWidth / windowContentsWidth;
-        let verticalMultiplicator = this._clientHeight / windowContentsHeight;
-
-        this._horizontalBar.thumbWidth = (this._clientWidth * horizontalMultiplicator) + "px";
-        this._verticalBar.thumbWidth = (this._clientHeight * verticalMultiplicator) + "px";
-    }
-
-    public _link(host: AdvancedDynamicTexture): void {
-        super._link(host);
-
-        this._attachWheel();
-    }
-
-    /** @hidden */
-    private _attachWheel() {
-        if (this._onPointerObserver) {
-            return;
-        }
-
-        let scene = this._host.getScene();
-        this._onPointerObserver = scene!.onPointerObservable.add((pi, state) => {
-            if (!this._pointerIsOver || pi.type !== PointerEventTypes.POINTERWHEEL) {
-                return;
-            }
-            if (this._verticalBar.isVisible == true) {
-                if ((<MouseWheelEvent>pi.event).deltaY < 0 && this._verticalBar.value > 0) {
-                    this._verticalBar.value -= this._wheelPrecision;
-                } else if ((<MouseWheelEvent>pi.event).deltaY > 0 && this._verticalBar.value < this._verticalBar.maximum) {
-                    this._verticalBar.value += this._wheelPrecision;
-                }
-            }
-            if (this._horizontalBar.isVisible == true) {
-                if ((<MouseWheelEvent>pi.event).deltaX < 0 && this._horizontalBar.value < this._horizontalBar.maximum) {
-                    this._horizontalBar.value += this._wheelPrecision;
-                } else if ((<MouseWheelEvent>pi.event).deltaX > 0 && this._horizontalBar.value > 0) {
-                    this._horizontalBar.value -= this._wheelPrecision;
-                }
-            }
-        });
-    }
-
-    public _renderHighlightSpecific(context: CanvasRenderingContext2D): void {
-        if (!this.isHighlighted) {
-            return;
-        }
-
-        super._renderHighlightSpecific(context);
-
-        this._grid._renderHighlightSpecific(context);
-
-        context.restore();
-    }
-
-    /** Releases associated resources */
-    public dispose() {
-        let scene = this._host.getScene();
-        if (scene && this._onPointerObserver) {
-            scene.onPointerObservable.remove(this._onPointerObserver);
-            this._onPointerObserver = null;
-        }
-        super.dispose();
-    }
+import { Rectangle } from "../rectangle";
+import { Grid } from "../grid";
+import { Control } from "../control";
+import { Container } from "../container";
+import { PointerInfo, Observer, Nullable } from "babylonjs";
+import { Measure } from "../../measure";
+import { AdvancedDynamicTexture } from "../../advancedDynamicTexture";
+import { _ScrollViewerWindow } from "./scrollViewerWindow";
+import { ScrollBar } from "../sliders/scrollBar";
+
+/**
+ * Class used to hold a viewer window and sliders in a grid
+*/
+export class ScrollViewer extends Rectangle {
+    private _grid: Grid;
+    private _horizontalBarSpace: Rectangle;
+    private _verticalBarSpace: Rectangle;
+    private _dragSpace: Rectangle;
+    private _horizontalBar: ScrollBar;
+    private _verticalBar: ScrollBar;
+    private _barColor: string;
+    private _barBackground: string;
+    private _barSize: number = 20;
+    private _endLeft: number;
+    private _endTop: number;
+    private _window: _ScrollViewerWindow;
+    private _pointerIsOver: Boolean = false;
+    private _wheelPrecision: number = 0.05;
+    private _onPointerObserver: Nullable<Observer<PointerInfo>>;
+    private _clientWidth: number;
+    private _clientHeight: number;
+
+    /**
+     * Gets the horizontal scrollbar
+     */
+    public get horizontalBar(): ScrollBar {
+        return this._horizontalBar;
+    }
+
+    /**
+     * Gets the vertical scrollbar
+     */
+    public get verticalBar(): ScrollBar {
+        return this._verticalBar;
+    }
+
+    /**
+     * Adds a new control to the current container
+     * @param control defines the control to add
+     * @returns the current container
+     */
+    public addControl(control: Nullable<Control>): Container {
+        if (!control) {
+            return this;
+        }
+
+        this._window.addControl(control);
+
+        return this;
+    }
+
+    /**
+     * Removes a control from the current container
+     * @param control defines the control to remove
+     * @returns the current container
+     */
+    public removeControl(control: Control): Container {
+        this._window.removeControl(control);
+        return this;
+    }
+
+    /** Gets the list of children */
+    public get children(): Control[] {
+        return this._window.children;
+    }
+
+    public _flagDescendantsAsMatrixDirty(): void {
+        for (var child of this._children) {
+            child._markMatrixAsDirty();
+        }
+    }
+
+    /**
+    * Creates a new ScrollViewer
+    * @param name of ScrollViewer
+    */
+    constructor(name?: string) {
+        super(name);
+
+        this.onDirtyObservable.add(() => {
+            this._horizontalBarSpace.color = this.color;
+            this._verticalBarSpace.color = this.color;
+            this._dragSpace.color = this.color;
+        });
+
+        this.onPointerEnterObservable.add(() => {
+            this._pointerIsOver = true;
+        });
+
+        this.onPointerOutObservable.add(() => {
+            this._pointerIsOver = false;
+        });
+
+        this._grid = new Grid();
+        this._horizontalBar = new ScrollBar();
+        this._verticalBar = new ScrollBar();
+
+        this._window = new _ScrollViewerWindow();
+        this._window.horizontalAlignment = Control.HORIZONTAL_ALIGNMENT_LEFT;
+        this._window.verticalAlignment = Control.VERTICAL_ALIGNMENT_TOP;
+
+        this._grid.addColumnDefinition(1);
+        this._grid.addColumnDefinition(0, true);
+        this._grid.addRowDefinition(1);
+        this._grid.addRowDefinition(0, true);
+
+        super.addControl(this._grid);
+        this._grid.addControl(this._window, 0, 0);
+
+        this._verticalBar.paddingLeft = 0;
+        this._verticalBar.width = "100%";
+        this._verticalBar.height = "100%";
+        this._verticalBar.barOffset = 0;
+        this._verticalBar.value = 0;
+        this._verticalBar.maximum = 1;
+        this._verticalBar.horizontalAlignment = Control.HORIZONTAL_ALIGNMENT_CENTER;
+        this._verticalBar.verticalAlignment = Control.VERTICAL_ALIGNMENT_CENTER;
+        this._verticalBar.isVertical = true;
+        this._verticalBar.rotation = Math.PI;
+        this._verticalBar.isVisible = false;
+
+        this._verticalBarSpace = new Rectangle();
+        this._verticalBarSpace.horizontalAlignment = Control.HORIZONTAL_ALIGNMENT_LEFT;
+        this._verticalBarSpace.verticalAlignment = Control.VERTICAL_ALIGNMENT_TOP;
+        this._verticalBarSpace.thickness = 1;
+        this._grid.addControl(this._verticalBarSpace, 0, 1);
+        this._verticalBarSpace.addControl(this._verticalBar);
+
+        this._verticalBar.onValueChangedObservable.add((value) => {
+            this._window.top = value * this._endTop + "px";
+        });
+
+        this._horizontalBar.paddingLeft = 0;
+        this._horizontalBar.width = "100%";
+        this._horizontalBar.height = "100%";
+        this._horizontalBar.barOffset = 0;
+        this._horizontalBar.value = 0;
+        this._horizontalBar.maximum = 1;
+        this._horizontalBar.horizontalAlignment = Control.HORIZONTAL_ALIGNMENT_CENTER;
+        this._horizontalBar.verticalAlignment = Control.VERTICAL_ALIGNMENT_CENTER;
+        this._horizontalBar.isVisible = false;
+
+        this._horizontalBarSpace = new Rectangle();
+        this._horizontalBarSpace.horizontalAlignment = Control.HORIZONTAL_ALIGNMENT_LEFT;
+        this._horizontalBarSpace.verticalAlignment = Control.VERTICAL_ALIGNMENT_TOP;
+        this._horizontalBarSpace.thickness = 1;
+        this._grid.addControl(this._horizontalBarSpace, 1, 0);
+        this._horizontalBarSpace.addControl(this._horizontalBar);
+
+        this._horizontalBar.onValueChangedObservable.add((value) => {
+            this._window.left = value * this._endLeft + "px";
+        });
+
+        this._dragSpace = new Rectangle();
+        this._dragSpace.thickness = 1;
+        this._grid.addControl(this._dragSpace, 1, 1);
+
+        // Colors
+        this.barColor = "grey";
+        this.barBackground = "transparent";
+    }
+
+    /** Reset the scroll viewer window to initial size */
+    public resetWindow() {
+        this._window.width = "100%";
+        this._window.height = "100%";
+    }
+
+    protected _getTypeName(): string {
+        return "ScrollViewer";
+    }
+
+    private _buildClientSizes() {
+        this._window.parentClientWidth = this._currentMeasure.width - (this._verticalBar.isVisible ? this._barSize : 0) - 2 * this.thickness;
+        this._window.parentClientHeight = this._currentMeasure.height - (this._horizontalBar.isVisible ? this._barSize : 0) - 2 * this.thickness;
+
+        this._clientWidth = this._window.parentClientWidth;
+        this._clientHeight = this._window.parentClientHeight;
+    }
+
+    protected _additionalProcessing(parentMeasure: Measure, context: CanvasRenderingContext2D): void {
+        super._additionalProcessing(parentMeasure, context);
+
+        this._buildClientSizes();
+    }
+
+    protected _postMeasure(): void {
+        super._postMeasure();
+
+        this._updateScroller();
+    }
+
+    /**
+     * Gets or sets the mouse wheel precision
+     * from 0 to 1 with a default value of 0.05
+     * */
+    public get wheelPrecision(): number {
+        return this._wheelPrecision;
+    }
+
+    public set wheelPrecision(value: number) {
+        if (this._wheelPrecision === value) {
+            return;
+        }
+
+        if (value < 0) {
+            value = 0;
+        }
+
+        if (value > 1) {
+            value = 1;
+        }
+
+        this._wheelPrecision = value;
+    }
+
+    /** Gets or sets the bar color */
+    public get barColor(): string {
+        return this._barColor;
+    }
+
+    public set barColor(color: string) {
+        if (this._barColor === color) {
+            return;
+        }
+
+        this._barColor = color;
+        this._horizontalBar.color = color;
+        this._verticalBar.color = color;
+    }
+
+    /** Gets or sets the size of the bar */
+    public get barSize(): number {
+        return this._barSize;
+    }
+
+    public set barSize(value: number) {
+        if (this._barSize === value) {
+            return;
+        }
+
+        this._barSize = value;
+        this._markAsDirty();
+
+        if (this._horizontalBar.isVisible) {
+            this._grid.setRowDefinition(1, this._barSize, true);
+        }
+        if (this._verticalBar.isVisible) {
+            this._grid.setColumnDefinition(1, this._barSize, true);
+        }
+    }
+
+    /** Gets or sets the bar background */
+    public get barBackground(): string {
+        return this._barBackground;
+    }
+
+    public set barBackground(color: string) {
+        if (this._barBackground === color) {
+            return;
+        }
+
+        this._barBackground = color;
+        this._horizontalBar.background = color;
+        this._verticalBar.background = color;
+        this._dragSpace.background = color;
+    }
+
+    /** @hidden */
+    private _updateScroller(): void {
+        let windowContentsWidth = this._window._currentMeasure.width;
+        let windowContentsHeight = this._window._currentMeasure.height;
+
+        if (this._horizontalBar.isVisible && windowContentsWidth <= this._clientWidth) {
+            this._grid.setRowDefinition(1, 0, true);
+            this._horizontalBar.isVisible = false;
+            this._horizontalBar.value = 0;
+            this._rebuildLayout = true;
+        }
+        else if (!this._horizontalBar.isVisible && windowContentsWidth > this._clientWidth) {
+            this._grid.setRowDefinition(1, this._barSize, true);
+            this._horizontalBar.isVisible = true;
+            this._rebuildLayout = true;
+        }
+
+        if (this._verticalBar.isVisible && windowContentsHeight <= this._clientHeight) {
+            this._grid.setColumnDefinition(1, 0, true);
+            this._verticalBar.isVisible = false;
+            this._verticalBar.value = 0;
+            this._rebuildLayout = true;
+        }
+        else if (!this._verticalBar.isVisible && windowContentsHeight > this._clientHeight) {
+            this._grid.setColumnDefinition(1, this._barSize, true);
+            this._verticalBar.isVisible = true;
+            this._rebuildLayout = true;
+        }
+
+        this._buildClientSizes();
+        this._endLeft = this._clientWidth - windowContentsWidth;
+        this._endTop = this._clientHeight - windowContentsHeight;
+
+        const newLeft = this._horizontalBar.value * this._endLeft + "px";
+        const newTop = this._verticalBar.value * this._endTop + "px";
+
+        if (newLeft !== this._window.left) {
+            this._window.left = newLeft;
+            this._rebuildLayout = true;
+        }
+
+        if (newTop !== this._window.top) {
+            this._window.top = newTop;
+            this._rebuildLayout = true;
+        }
+
+        let horizontalMultiplicator = this._clientWidth / windowContentsWidth;
+        let verticalMultiplicator = this._clientHeight / windowContentsHeight;
+
+        this._horizontalBar.thumbWidth = (this._clientWidth * horizontalMultiplicator) + "px";
+        this._verticalBar.thumbWidth = (this._clientHeight * verticalMultiplicator) + "px";
+    }
+
+    public _link(host: AdvancedDynamicTexture): void {
+        super._link(host);
+
+        this._attachWheel();
+    }
+
+    /** @hidden */
+    private _attachWheel() {
+        if (this._onPointerObserver) {
+            return;
+        }
+
+        let scene = this._host.getScene();
+        this._onPointerObserver = scene!.onPointerObservable.add((pi, state) => {
+            if (!this._pointerIsOver || pi.type !== PointerEventTypes.POINTERWHEEL) {
+                return;
+            }
+            if (this._verticalBar.isVisible == true) {
+                if ((<MouseWheelEvent>pi.event).deltaY < 0 && this._verticalBar.value > 0) {
+                    this._verticalBar.value -= this._wheelPrecision;
+                } else if ((<MouseWheelEvent>pi.event).deltaY > 0 && this._verticalBar.value < this._verticalBar.maximum) {
+                    this._verticalBar.value += this._wheelPrecision;
+                }
+            }
+            if (this._horizontalBar.isVisible == true) {
+                if ((<MouseWheelEvent>pi.event).deltaX < 0 && this._horizontalBar.value < this._horizontalBar.maximum) {
+                    this._horizontalBar.value += this._wheelPrecision;
+                } else if ((<MouseWheelEvent>pi.event).deltaX > 0 && this._horizontalBar.value > 0) {
+                    this._horizontalBar.value -= this._wheelPrecision;
+                }
+            }
+        });
+    }
+
+    public _renderHighlightSpecific(context: CanvasRenderingContext2D): void {
+        if (!this.isHighlighted) {
+            return;
+        }
+
+        super._renderHighlightSpecific(context);
+
+        this._grid._renderHighlightSpecific(context);
+
+        context.restore();
+    }
+
+    /** Releases associated resources */
+    public dispose() {
+        let scene = this._host.getScene();
+        if (scene && this._onPointerObserver) {
+            scene.onPointerObservable.remove(this._onPointerObserver);
+            this._onPointerObserver = null;
+        }
+        super.dispose();
+    }
 }