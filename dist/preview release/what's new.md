# 4.2.0

## Major updates

## Updates

### General
- NME Frames are now resizable from the corners ([Kyle Belfort](https://github.com/belfortk)
- Refactored React refs from old string API to React.createRef() API ([Kyle Belfort](https://github.com/belfortk)

- Scale on one axis for `BoundingBoxGizmo` ([cedricguillemet](https://github.com/cedricguillemet))

- Simplified code contributions by fully automating the dev setup with gitpod ([nisarhassan12](https://github.com/nisarhassan12))

### Engine

- Allow logging of shader code when a compilation error occurs ([Popov72](https://github.com/Popov72))

### Cameras

- Added flag to TargetCamera to invert rotation direction and multiplier to adjust speed ([Exolun](https://github.com/Exolun))

### Physics

- Ammo.js IDL exposed property update and raycast vehicle stablization support ([MackeyK24](https://github.com/MackeyK24))

### Loaders
- Added support for glTF mesh instancing extension ([#7521](https://github.com/BabylonJS/Babylon.js/issues/7521)) ([drigax](https://github.com/Drigax))


### Materials
- Added the `roughness` and `albedoScaling` parameters to PBR sheen ([Popov72](https://github.com/Popov72))
- Updated the energy conservation factor for the clear coat layer in PBR materials ([Popov72](https://github.com/Popov72))

### WebXR
- Added optional ray and mesh selection predicates to `WebXRControllerPointerSelection` ([Exolun](https://github.com/Exolun))

## Bugs

- Fix infinite loop in `GlowLayer.unReferenceMeshFromUsingItsOwnMaterial` ([Popov72](https://github.com/Popov72)
- Fix picking issue in the Solid Particle System when MultiMaterial is enabled ([jerome](https://github.com/jbousquie))
- `QuadraticErrorSimplification` was not exported ([RaananW](https://github.com/Raananw)
- Fix NME Frames bug where collapsing and moving a frame removed the nodes inside ([Kyle Belfort](https://github.com/belfortk)
<<<<<<< HEAD
- Remove texture baking from `KHR_texture_transform` serializer. ([drigax](https://github.com/Drigax))
=======
- Fix moving / disappearing controls when freezing/unfreezing the ScrollViewer ([Popov72](https://github.com/Popov72)
- Fix: when using instances, master mesh (if displayed) does not have correct instance buffer values ([Popov72](https://github.com/Popov72)
>>>>>>> a3925532


## Breaking changes<|MERGE_RESOLUTION|>--- conflicted
+++ resolved
@@ -41,12 +41,9 @@
 - Fix picking issue in the Solid Particle System when MultiMaterial is enabled ([jerome](https://github.com/jbousquie))
 - `QuadraticErrorSimplification` was not exported ([RaananW](https://github.com/Raananw)
 - Fix NME Frames bug where collapsing and moving a frame removed the nodes inside ([Kyle Belfort](https://github.com/belfortk)
-<<<<<<< HEAD
-- Remove texture baking from `KHR_texture_transform` serializer. ([drigax](https://github.com/Drigax))
-=======
 - Fix moving / disappearing controls when freezing/unfreezing the ScrollViewer ([Popov72](https://github.com/Popov72)
 - Fix: when using instances, master mesh (if displayed) does not have correct instance buffer values ([Popov72](https://github.com/Popov72)
->>>>>>> a3925532
+- Fix improper baking of transformed textures in `KHR_texture_transform` serializer. ([drigax](https://github.com/Drigax))
 
 
 ## Breaking changes