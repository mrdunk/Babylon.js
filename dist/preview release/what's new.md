--- conflicted
+++ resolved
@@ -8,12 +8,9 @@
 
 - Added static CenterToRef for vectors 2/3/4  ([aWeirdo](https://github.com/aWeirdo))
 - Added ability to view images (ktx2, png, jpg) to the sandbox. ([bghgary](https://github.com/bghgary))
-<<<<<<< HEAD
 - Added optional smoothed normals for extruded procedural polygons. ([snagy](https://github.com/snagy))
-=======
 - Added support for infinite perspective cameras ([Deltakosh](https://github.com/deltakosh))
 - Added ability to enable/disable ArcRotateCamera zoom on multiTouch event ([NicolasBuecher](https://github.com/NicolasBuecher))
->>>>>>> feced10e
 
 ### Loaders
 
