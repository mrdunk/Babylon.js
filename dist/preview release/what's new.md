# 4.0.0

## Major updates

- New [fancy forum](https://forum.babylonjs.com)!! ([Deltakosh](https://github.com/deltakosh))
- [Inspector v2.0](https://doc.babylonjs.com/features/playground_debuglayer). [Dev log](https://medium.com/@babylonjs/dev-log-creating-the-new-inspector-b15c50900205) ([Deltakosh](https://github.com/deltakosh))
- Added support for [parallel shader compilation](https://www.khronos.org/registry/webgl/extensions/KHR_parallel_shader_compile/) ([Deltakosh](https://github.com/deltakosh))
- Added [Object Based Motion Blur](http://doc.babylonjs.com/how_to/using_motionblurpostprocess) post-process ([julien-moreau](https://github.com/julien-moreau))
- Added [support for AmmoJS](https://doc.babylonjs.com/how_to/using_the_physics_engine) as a physics plugin (Composite objects, motors, joints) ([TrevorDev](https://github.com/TrevorDev))
- Added support for [WebXR](https://doc.babylonjs.com/how_to/webxr) ([TrevorDev](https://github.com/TrevorDev))
  - Add customAnimationFrameRequester to allow sessions to hook into engine's render loop ([TrevorDev](https://github.com/TrevorDev))
  - camera customDefaultRenderTarget to allow cameras to render to a custom render target (eg. xr framebuffer) instead of the canvas ([TrevorDev](https://github.com/TrevorDev))
  - webXR camera which can be updated by a webXRSession ([TrevorDev](https://github.com/TrevorDev))
  - webXRSessionManager to bridge xrSession to babylon's camera/engine ([TrevorDev](https://github.com/TrevorDev))
  - webXRExperienceHelper to setup a default XR experience ([TrevorDev](https://github.com/TrevorDev))
  - WebXREnterExitUI and WebXRManagedOutputCanvas classes to configure the XR experience ([TrevorDev](https://github.com/TrevorDev))
  - WebXRInput manage controllers for the XR experience ([TrevorDev](https://github.com/TrevorDev))
  - WebXR camera rotation using parent container ([TrevorDev](https://github.com/TrevorDev))
- GUI:
  - Added `control.useBitmapCache` to optimize re-rendering of complex controls by keeping a cached version ([Deltakosh](https://github.com/deltakosh))
  - Added new [ImageBasedSlider](http://doc.babylonjs.com/how_to/gui#imagebasedslider) to let users customize sliders using images ([Deltakosh](https://github.com/deltakosh))
  - Added support for clipboard events to let users perform `cut`, `copy` and `paste` events ([Saket Saurabh](https://github.com/ssaket))
  - Added new [ScrollViewer](https://doc.babylonjs.com/how_to/scrollviewer) with mouse wheel scrolling for larger containers to be viewed using Sliders ([JohnK](https://github.com/BabylonJSGuide/) / [Deltakosh](https://github.com/deltakosh))
  - Moved to a measure / draw mechanism ([Deltakosh](https://github.com/deltakosh))
  - Added support for [nine patch stretch](https://www.babylonjs-playground.com/#G5H9IN#2) mode for images. ([Deltakosh](https://github.com/deltakosh))
  - InvalidateRect added to AdvancedDynamicTexture to improve perf for heavily populated GUIs, works with shadows ([TrevorDev](https://github.com/TrevorDev)) **** NEED DEMO or DOC LINK)
- Migrated the code to modules and deploy [ES6 npm packages](https://doc.babylonjs.com/features/es6_support) ([Sebavan](https://github.com/Sebavan))
- Added `TrailMesh` class. Credit to furcatomasz ([danjpar](https://github.com/danjpar)) **** NEED DEMO or DOC LINK)
<<<<<<< HEAD
- Support rendering to a Multiview outputRenderTargetTexture to improve performance for XR scenarios ([TrevorDev](https://github.com/TrevorDev))
=======
- PBR:
  - Added Inspector Debug Mode ([Sebavan](https://github.com/Sebavan)) **** NEED DEMO or DOC LINK)
  - Added Smith Height Correlated Visibility term to PBR ([Sebavan](https://github.com/Sebavan)) **** NEED DEMO or DOC LINK)
  - Added energy conservation through Multiscattering BRDF support to PBR ([Sebavan](https://github.com/Sebavan)) **** NEED DEMO or DOC LINK)
  - Added clear coat support to PBR ([Sebavan](https://github.com/Sebavan)) **** NEED DEMO or DOC LINK)
  - Added anisotropy support to PBR ([Sebavan](https://github.com/Sebavan)) **** NEED DEMO or DOC LINK)
  - Added sheen support to PBR ([Sebavan](https://github.com/Sebavan)) **** NEED DEMO or DOC LINK)
>>>>>>> 90f10430

## Updates

### GUI

- Added `inputText.onKeyboardEventProcessedObservable` ([Deltakosh](https://github.com/deltakosh))
- Added `button.image` and `button.textBlock` to simplify access to button internal parts ([Deltakosh](https://github.com/deltakosh))
- Added `slider.displayThumb` to show/hide slider's thumb ([Deltakosh](https://github.com/deltakosh))
- Added `grid.rowCount`, `grid.columnCount` and `grid.getChildrenAt()` ([Deltakosh](https://github.com/deltakosh))
- Added `Control.AllowAlphaInheritance` to let users control the way alpha is used (inherited or not) ([Deltakosh](https://github.com/deltakosh))
- Added support for performing operations like select all, text highlight, delete selected in `inputText` ([Saket Saurabh](https://github.com/ssaket))
- Added `inputText.onTextCopyObservable`, `inputText.onTextCutObservable` and `inputText.onTextPasteObservable` to inputText ([Saket Saurabh](https://github.com/ssaket))
- Added `AdvancedDynamicTexture.onClipboardObservable` to observe for clipboard events in AdvancedDynamicTexture([Saket Saurabh](https://github.com/ssaket))
- Added `inputText.onFocusSelectAll` to allow complete selection of text on focus event.([Saket Saurabh](https://github.com/ssaket))
- Added mouse drag to highlight text in inputText ([Saket Saurabh](https://github.com/ssaket))

### Core Engine

- Optimized effect reused for shadow maps ([Deltakosh](https://github.com/deltakosh))
- Added `shadowGenerator.onBeforeShadowMapRenderMeshObservable` ([Deltakosh](https://github.com/deltakosh))
- Added support for `scene.customLODSelector` to let users define their own LOD rules ([Deltakosh](https://github.com/deltakosh))
- Added `animatable.onAnimationLoopObservable` ([Deltakosh](https://github.com/deltakosh))
- Added `animationGroup.onAnimationLoopObservable` ([Deltakosh](https://github.com/deltakosh))
- Added FlyCamera for free navigation in 3D space, with a limited set of settings ([Phuein](https://github.com/phuein))
- Added support for Scissor testing ([Deltakosh](https://github.com/deltakosh))
- Added `Engine.onNewSceneAddedObservable` ([Deltakosh](https://github.com/deltakosh))
- Added new `PassCubePostProcess` to render cube map content ([Deltakosh](https://github.com/deltakosh))
- Added support for utility layer for SkeletonViewer ([Deltakosh](https://github.com/deltakosh))
- Improved shader precision detection ([Deltakosh](https://github.com/deltakosh))
- Added support for bone matrix texture. Now skeletons will use a texture instead of uniforms when possible ([Deltakosh](https://github.com/deltakosh))
- Refactored of the SolidParticleSystem code for performance and code quality improvement ([barroij](https://github.com/barroij))
- Added utility function `Tools.BuildArray` for array initialisation ([barroij](https://github.com/barroij))
- Introduced a new `IOfflineSupport` interface to hide IndexedDB ([Deltakosh](https://github.com/deltakosh))
- `PBRMaterial` and `StandardMaterial` now use hot swapping feature for shaders. This means they can keep using a previous shader while a new one is being compiled ([Deltakosh](https://github.com/deltakosh))
- Performance oriented changes ([barroij](https://github.com/barroij))
  - Prevented avoidable matrix inversion or square root computation
  - Enabled a removal in O(1) from the `transformNodes` array and `materials` array of the `Scene`. As a consequence, the order of the element within these arrays might change during a removal
  - Enabled a removal in O(1) from the `instances` array of a `Mesh`. As a consequence, the order of the element within this array might change during a removal
  - Stopped calling `Array.splice` on the `scene.meshes` array and on the `engine._uniformBuffer` when removing an element. As a consequence, the order of the element within these arrays might change during a removal
  - Added an option `useGeometryUniqueIdsMap` in the `Scene` constructor options. When set to true, each `Scene` isntance will have and will keep up-to-date a map of geometry per `uniqueId`. This is to avoid browsing all the geometries of the scene when a new one is being pushed. It also enables a removal of geometry in O(1). Disabled by default
  - Added an option `useMaterialMeshMap` in the `Scene` constructor options. When set to true, each `Material` isntance will have and will keep up-to-date a map of its bound meshes. This is to avoid browsing all the meshes of the scene to retrieve the ones bound to the current material when disposing the Material. Disabled by default
  - Added an option `useClonedMeshhMap` in the `Scene` constructor options. When set to true, each `Mesh` will have and will keep up-to-date a map of cloned meshes. This is to avoid browsing all the meshes of the scene to retrieve the ones that have the current mesh as source mesh. Disabled by default
  - Added `blockfreeActiveMeshesAndRenderingGroups` property in the `Scene`, following the same model as `blockMaterialDirtyMechanism`. This is to avoid calling `Scene.freeActiveMeshes` and `Scene.freeRenderingGroups` for each disposed mesh when we dispose several meshes in a row. One have to set `blockfreeActiveMeshesAndRenderingGroups` to `true` just before disposing the meshes, and set it back to `false` just after
  - Prevented code from doing useless and possible time consuming computation when disposing the `ShaderMaterial` of a `LinesMesh`
  - Make a better use of the `isIdentity` cached value wihtin a `Matrix`
  - Make sure we browse all the submeshes only once in `Material.markAsDirty` function
  - Added an `Vector3.UnprojectRayToRef` static function to avoid computing and inverting the projection matrix twice when updating a Ray.
- Align `BoundingBox` and `BoundingSphere` API and behavior for clarity and simplicity. As a consequence, the `BoundingBox`'s method `setWorldMatrix` has been removed and the underlying world matrix cannot be modified but by calling `reConstruct` or `update`. ([barroij](https://github.com/barroij))
- Make sure that `Material.markAsDirty` and all the `markXXXDirty` methods early out when `scene.blockMaterialDirtyMechanism` is true. ([barroij](https://github.com/barroij))
- Add updateUpVectorFromRotation to target camera to allow the up vector to be computed from rotation ([TrevorDev](https://github.com/TrevorDev))
- Added opacity texture support to `GridMaterial` ([Deltakosh](https://github.com/deltakosh))
- Added support for deserializing morph target animations in animation groups
- AssetContainer dispose method ([TrevorDev](https://github.com/TrevorDev))
- Loading texture with KTX will fallback to non-KTX loader if KTX loader fails ([TrevorDev](https://github.com/TrevorDev))
- `Layer` are now supported in `RenderTargetTexture` ([Sebavan](https://github.com/Sebavan))
- Make onscreen joystick's canvas public ([TrevorDev](https://github.com/TrevorDev))
- Added `Tools.CustomRequestHeaders`, `Tools.UseCustomRequestHeaders`, `Tools.InjectCustomRequestHeaders` to send Custom Request Headers alongside XMLHttpRequest's i.e. when loading files (Tools.Loadfile) from resources requiring special headers like 'Authorization' ([susares](https://github.com/susares))
- Added `.serialize` and `.Parse` functions in `ReflectionProbe` to retrieve reflection probes when parsing a previously serialized material ([julien-moreau](https://github.com/julien-moreau))
- GizmoManager clearGizmoOnEmptyPointerEvent options and onAttachedToMeshObservable event ([TrevorDev](https://github.com/TrevorDev))
- Added support for overriding the mesh used for the world matrix for a mesh with a skeleton ([bghgary](https://github.com/bghgary))
- Added support for linking a bone to a transform node ([bghgary](https://github.com/bghgary))
- Factored out `setDirection` function from `lookAt` for transform node ([bghgary](https://github.com/bghgary))
- Add support for setting renderingGroupId and creating instances to `AxesViewer` ([bghgary](https://github.com/bghgary))
- Invert vScale of compressed ktx textures as they are inverted in the file and UNPACK_FLIP_Y_WEBGL is not supported by ktx ([TrevorDev](https://github.com/TrevorDev))
- Enable dragging in boundingBoxGizmo without needing a parent ([TrevorDev](https://github.com/TrevorDev))
- Added per mesh culling strategy ([jerome](https://github.com/jbousquie))
- Added InputsManager and keyboard bindings for FollowCamera. ([mrdunk](https://github.com))
- Fix typo in FollowCamera InputsManager when limiting rotation to 360 degrees. ([mrdunk](https://github.com))
- In FollowCamera InputsManager, allow choice of modifier key (Alt, Ctrl and/or Shift) for each camera movement axis. ([mrdunk](https://github.com))
- Added MouseWheel bindings for FollowCamera. ([mrdunk](https://github.com))
- Tweak MouseWheel bindings for FollowCamera orientations. ([mrdunk](https://github.com))
- Added maximum and minimum limits for FollowCamera parameters. ([mrdunk](https://github.com))
- Convert ArcRotateCamera to use new BaseCameraPointersInput. ([mrdunk](https://github.com))
- Added per solid particle culling possibility : `solidParticle.isInFrustum()`  ([jerome](https://github.com/jbousquie))
- Added transparency support to `GlowLayer` ([Sebavan](https://github.com/Sebavan))
- Added option `forceDisposeChildren` to multiMaterial.dispose ([danjpar](https://github.com/danjpar))
- Added Pointer bindings for FollowCamera. ([mrdunk](https://github.com))
- Inspector light gizmo ([TrevorDev](https://github.com/TrevorDev))
- Added option `multiMultiMaterials` to mesh.mergeMeshes ([danjpar](https://github.com/danjpar))
- Expose fallback camera distortion metrics option in vrExperienceHelper ([TrevorDev](https://github.com/TrevorDev))
<<<<<<< HEAD
- Add setColor method to boundingBoxGizmo ([TrevorDev](https://github.com/TrevorDev)
=======
- Add setColor method to boundingBoxGizmo ([TrevorDev](https://github.com/TrevorDev))
- Support rendering to a Multiview outputRenderTargetTexture to improve performance for XR scenarios ([TrevorDev](https://github.com/TrevorDev))
- Added OnAfterEnteringVRObservable to webVRHelper ([TrevorDev](https://github.com/TrevorDev))
- Added Support for Side By Side and Top/Bottom VR videos in the [video dome](https://doc.babylonjs.com/how_to/360videodome#video-types) ([Sebavan](https://github.com/Sebavan))
- onActiveCameraChanged shouldn't be fired when rendering rig cameras ([TrevorDev](https://github.com/TrevorDev))
>>>>>>> 90f10430

### OBJ Loader
- Add color vertex support (not part of standard) ([brianzinn](https://github.com/brianzinn))
- Add option for silently failing when materials fail to load ([brianzinn](https://github.com/brianzinn))
- Add option to skip loading materials ([brianzinn](https://github.com/brianzinn))

### glTF Loader

- Added support for mesh instancing for improved performance when multiple nodes point to the same mesh ([bghgary](https://github.com/bghgary))
- Create `TransformNode` objects instead of `Mesh` objects for glTF nodes without geometry ([bghgary](https://github.com/bghgary))
- Added glTF JSON pointers to metadata of nodes, materials, and textures ([bghgary](https://github.com/bghgary))
- Load KTX textures in the gltf2 loader when textureFormat is set on engine ([TrevorDev](https://github.com/TrevorDev))
- Skinned meshes now behave as intended by glTF ([bghgary](https://github.com/bghgary))
  - Skinned meshes now set an override mesh instead of reparenting to the `__root__` transform node
  - Loaded bones are linked with the transform node created for the corresponding glTF node

### glTF Serializer

- Added support for exporting `KHR_lights_punctual`

### Viewer

### Post-Processes Library
- Added the [Ocean](https://doc.babylonjs.com/extensions/oceanpostprocess) post-process ([julien-moreau](https://github.com/julien-moreau))

### Materials Library
- Added the `cameraOffset` vector property in the `SkyMaterial` to get an offset according to the horizon ([julien-moreau](https://github.com/julien-moreau))
- Fixed `GradientMaterial` to consider disableLighting working as emissive ([julien-moreau](https://github.com/julien-moreau))
- Fixed fresnel term computation in `WaterMaterial` ([julien-moreau](https://github.com/julien-moreau))
- Fixed `TerrainMaterial.isReadyForSubMesh` to remove WebGL warnings ([julien-moreau](https://github.com/julien-moreau))
- Fixed `MixMaterial.isReadyForSubMesh` to remove WebGL warnings ([dad72](https://github.com/dad72))

## Bug fixes
- Fixed ArcRotateCamera.setTarget (position was sometimes wrong) ([Deltakosh](https://github.com/deltakosh))
- Fixed TransformNode.setDirection (orientation was wrong) ([Deltakosh](https://github.com/deltakosh))
- Fixed ArcRotateCamera control when upVector was modified ([Deltakosh](https://github.com/deltakosh))
- Fixed anaglyph mode for Free and Universal cameras ([Deltakosh](https://github.com/deltakosh))
- Fixed FileLoader's loading of a skybox, & added a parsed value for whether to create with PBR or STDMaterial ([Palmer-JC](https://github.com/Palmer-JC))
- Removed bones from rootNodes where they should never have been ([Deltakosh](https://github.com/deltakosh))
- Refocusing on input gui with pointer events ([TrevorDev](https://github.com/TrevorDev))
- Gizmo scaling not consistent when camera is parented ([TrevorDev](https://github.com/TrevorDev))
- Context loss causing unexpected results with dynamic textures, geometries with the same name and reflectionTextures ([TrevorDev](https://github.com/TrevorDev))
- CreateScreenshotUsingRenderTarget stretches mirror textures when setting both width and height ([TrevorDev](https://github.com/TrevorDev))
- VR helper only updating vr cameras position when entering vr, rotation was missing, laser distance stopped working ([TrevorDev](https://github.com/TrevorDev))
- Fix VR controllers after gltfLoader transformNode change ([TrevorDev](https://github.com/TrevorDev))
- Bounding Box fixedDragMeshScreenSize stopped working and allow rotating through bounding box ([TrevorDev](https://github.com/TrevorDev))
- VR helper would rotate non vr camera while in VR ([TrevorDev](https://github.com/TrevorDev))
- PointerDragBahavior using Mesh as base type, causing type-checking problems with AbstractMesh ([Poolminer](https://github.com/Poolminer/))
- TransformNode lookAt not working in world space when node's parent has rotation ([TrevorDev](https://github.com/TrevorDev))
- MakeNotPickableAndWrapInBoundingBox had unexpected behavior when input had scaling of 0 on an axis ([TrevorDev](https://github.com/TrevorDev))
- Fixed an issue with loading base64 encoded images in the glTF loader ([bghgary](https://github.com/bghgary))
- In multi-camera scenes the inspector would cause the camera's interaction events to get detached ([TrevorDev](https://github.com/TrevorDev))
- Fix delete highlighted text after keyboard input, beat delay after double click event in InputText ([Saket Saurabh](https://github.com/ssaket))
- SixDofDragBehavior will support when the camera is parented ([TrevorDev](https://github.com/TrevorDev))
- Deactivate webvr lasers when not in vr ([TrevorDev](https://github.com/TrevorDev))
- Update physics position using absolutePosition instead of pivotPosition ([TrevorDev](https://github.com/TrevorDev))
- Disable camera arrow key controls when the Command key is selected on Mac OS ([kcoley](https://github.com/kcoley))
- Viewer should not set receiveShadows on an instanced mesh ([TrevorDev](https://github.com/TrevorDev))
- Rotation/Scaling snapping not working in the negative direction ([TrevorDev](https://github.com/TrevorDev))
- Updated comment in TransformNode.rotationQuaternion to include undefined as one of the potential return values ([nathankmiller](https://github.com/nathankmiller))
- CannonJS ignores connectedPivot joint parameter ([TrevorDev](https://github.com/TrevorDev))
- Fix case sensitive paths ([mrdunk](https://github.com))
- Fix more case sensitive paths ([mrdunk](https://github.com))
- Attaching a BoundingBoxGizmo on a child should not remove its parent ([TrevorDev](https://github.com/TrevorDev)))
- AmmoJS fix include issue caused after modules update and use world contact point to be consistent with oimo and cannon ([TrevorDev](https://github.com/TrevorDev)))
- Warn of motor with maxForce in Oimo plugin and set default force to be consistent with others, cannonJS support no impostor, cannonJS cylinder axis, ammoJS wake up impostor when apply force/impulse ([TrevorDev](https://github.com/TrevorDev)))
- Utility layer should render on last active camera ([TrevorDev](https://github.com/TrevorDev))
- PointerDragBehavior should not let the drag plane get out of sync when rotating the object during dragging ([TrevorDev](https://github.com/TrevorDev))
- Do not crash the application if webVR submitFrame fails ([TrevorDev](https://github.com/TrevorDev))
- Fix pinch action on FollowCameraPointersInput ([mrdunk](https://github.com))
- Tools.CreateScreenshot stopped working ([TrevorDev](https://github.com/TrevorDev))
- Inspector showing duplicate nodes when attached to gizmo ([TrevorDev](https://github.com/TrevorDev)))
- Add missing dependencies for files to support including them from a direct path (eg. import "@babylonjs/core/Helpers/sceneHelpers";) ([TrevorDev](https://github.com/TrevorDev)))

### Core Engine
- Fixed a bug with `mesh.alwaysSelectAsActiveMesh` preventing layerMask to be taken in account ([Deltakosh](https://github.com/deltakosh))
- Fixed a bug with pointer up being fire twice ([Deltakosh](https://github.com/deltakosh))
- Fixed a bug with particle systems being update once per camera instead of once per frame ([Deltakosh](https://github.com/deltakosh))
- Handle properly the `LinesMesh` `intersectionThreshold` by using its value directly when the intersection against a `Ray` is checked, instead of extending the `BoundingInfo` accordingly + Addded an `InstancesLinesMesh` class used to create instance of `LinesMesh` so that each instance can have its own `intersectionThreshold` value ([barroij](https://github.com/barroij))
- Fixed the `LineEdgesRenderer` used for edge rendering of `LinesMesh` handle properly LinesMesh made of disconnected lines + Make it work for instance of `LinesMesh` ([barroij](https://github.com/barroij))
- Fixed `Matrix.toNormalMatrix`function ([barroij](https://github.com/barroij))
- Add missing effect layer to asset container ([TrevorDev](https://github.com/TrevorDev))
- Fixed effect layer compatibility with multi materials ([Sebavan](https://github.com/Sebavan))
- Added a `DeepImmutable<T>` type to specifiy that a referenced object should be considered recursively immutable, meaning that all its properties are `readonly` and that if a property is a reference to an object, this object is also recursively immutable. ([barroij](https://github.com/barroij))
- Fixed `VideoTexture` poster property when autoplay is turned off.
- Fixed position and rotation of plane mesh created by MeshBuilder.CreatePlane when specifying a source plane ([sable](https://github.com/thscott), [bghgary](https://github.com/bghgary))
- Fixed inspector dynamic loading ([Sebavan](https://github.com/Sebavan))
- Fixed infiniteDistance not working anymore ([Sebavan](https://github.com/Sebavan))
- Fixed bug in SolidParticle BoundingSphere update within the SolidParticleSystem ([barroij](https://github.com/barroij))
- Update Picking so that when the picked Mesh is a LinesMesh, the index of the picked line is returned in the `faceId` property of the `PickingInfo`, as we do with face index the picked Mesh is made of triangle faces ([barroij](https://github.com/barroij))
- Do not clone mesh observables ([Sebavan](https://github.com/Sebavan))
- Fixed Inspector resolution with AMD loader ([Sebavan](https://github.com/Sebavan))
- Fix a bug when a call to `updateIndices` leads to changing the size of the index buffer by recreating the subMeshes in that case ([barroij](https://github.com/barroij))
- Add option to disable gazeTracker color changes in vrExperienceHelper ([TrevorDev](https://github.com/TrevorDev))
- PointerDragBehavior validateDrag predicate to stop dragging to specific points ([TrevorDev](https://github.com/TrevorDev))
- Auto Update Touch Action [#5674](https://github.com/BabylonJS/Babylon.js/issues/5674)([Sebavan](https://github.com/Sebavan))

### Viewer

### Loaders

- Added missing `loadedAnimationGroups` to `MeshAssetTask` ([bghgary](https://github.com/bghgary))

## Breaking changes

- `Database.IDBStorageEnabled` is now false by default ([Deltakosh](https://github.com/deltakosh))
- `Database.openAsync` was renamed by `Database.open` ([Deltakosh](https://github.com/deltakosh))
- `scene.database` was renamed to `scene.offlineProvider` ([Deltakosh](https://github.com/deltakosh))
- `BoundingBox.setWorldMatrix` was removed. `BoundingBox.getWorldMatrix` now returns a `DeepImmutable<Matrix>` ([barroij](https://github.com/barroij))
- `Matrix`'s accessor `m` and method `toArray` and `asArray` now returns a `DeepImmutable<Float32Array>` as the matrix underlying array is not supposed to be modified manually from the outside of the class ([barroij](https://github.com/barroij))
- Removed some deprecated (flagged since 3.0) properties and functions ([Deltakosh](https://github.com/deltakosh))
  - `scene.getInterFramePerfCounter()`: use SceneInstrumentation class instead
  - `scene.interFramePerfCounter`: use SceneInstrumentation class instead
  - `scene.getLastFrameDuration()`: use SceneInstrumentation class instead
  - `scene.lastFramePerfCounter`: use SceneInstrumentation class instead
  - `scene.getEvaluateActiveMeshesDuration()`: use SceneInstrumentation class instead
  - `scene.evaluateActiveMeshesDurationPerfCounter`: use SceneInstrumentation class instead
  - `scene.getRenderTargetsDuration()`: use SceneInstrumentation class instead
  - `scene.getRenderDuration()`: use SceneInstrumentation class instead
  - `scene.renderDurationPerfCounter`: use SceneInstrumentation class instead
  - `scene.getParticlesDuration()`: use SceneInstrumentation class instead
  - `scene.particlesDurationPerfCounter`: use SceneInstrumentation class instead
  - `scene.getSpritesDuration()`: use SceneInstrumentation class instead
  - `scene.spriteDuractionPerfCounter`: use SceneInstrumentation class instead
  - `engine.drawCalls`: use SceneInstrumentation class instead
  - `engine.drawCallsPerfCounter`: use SceneInstrumentation class instead
  - `shadowGenerator.useVarianceShadowMap`: use useExponentialShadowMap instead
  - `shadowGenerator.useBlurVarianceShadowMap`: use useBlurExponentialShadowMap instead
- The glTF loader now creates `InstancedMesh` objects when two nodes point to the same mesh ([bghgary](https://github.com/bghgary))
- The glTF loader now creates `TransformNode` objects instead of `Mesh` objects for glTF nodes without geometry ([bghgary](https://github.com/bghgary))
  - _Note: The root node is still a `Mesh` object and is still the first in the returned list of meshes_
  - `TransformNode` objects are excluded from the returned list of meshes when importing mesh
  - `TransformNode` objects do not raise `onMeshLoaded` events
- `xAxisMesh`, `yAxisMesh`, and `zAxisMesh` of `AxesViewer` was renamed to `xAxis`, `yAxis`, and `zAxis` respectively and now return a `TransformNode` to represent the parent node of the cylinder and line of the arrow ([bghgary](https://github.com/bghgary))
- `Viewport.toglobal` does not allow passing engine in to prevent circular dependency ([Sebavan](https://github.com/Sebavan))
- `Vector3.UnprojectRayToRef` has been moved to `Ray.unprojectRayToRef` instance method to decrease class coupling ([Sebavan](https://github.com/Sebavan))
- `Material.ParseMultiMaterial` has been moved to `MultiMaterial.ParseMultiMaterial` to decrease class coupling ([Sebavan](https://github.com/Sebavan))
- No more `babylon.no-module.max.js` javascript version has the Webpack UMD bundle covers both ([Sebavan]
(https://github.com/Sebavan))
- No more `es6.js` javascript as it is now available as a true es6 npm package ([Sebavan](https://github.com/Sebavan))
- No more `babylon.worker.js` javascript following the lack of usage from the feature ([Sebavan]
(https://github.com/Sebavan))
- No more `Primitive Geometries` as they were not in use since 2.0 ([Sebavan](https://github.com/Sebavan))
- Change `shouldExportTransformNode` callback in glTF serializer options to `shouldExportNode`([kcoley](https://github.com/kcoley))<|MERGE_RESOLUTION|>--- conflicted
+++ resolved
@@ -26,9 +26,7 @@
   - InvalidateRect added to AdvancedDynamicTexture to improve perf for heavily populated GUIs, works with shadows ([TrevorDev](https://github.com/TrevorDev)) **** NEED DEMO or DOC LINK)
 - Migrated the code to modules and deploy [ES6 npm packages](https://doc.babylonjs.com/features/es6_support) ([Sebavan](https://github.com/Sebavan))
 - Added `TrailMesh` class. Credit to furcatomasz ([danjpar](https://github.com/danjpar)) **** NEED DEMO or DOC LINK)
-<<<<<<< HEAD
 - Support rendering to a Multiview outputRenderTargetTexture to improve performance for XR scenarios ([TrevorDev](https://github.com/TrevorDev))
-=======
 - PBR:
   - Added Inspector Debug Mode ([Sebavan](https://github.com/Sebavan)) **** NEED DEMO or DOC LINK)
   - Added Smith Height Correlated Visibility term to PBR ([Sebavan](https://github.com/Sebavan)) **** NEED DEMO or DOC LINK)
@@ -36,7 +34,6 @@
   - Added clear coat support to PBR ([Sebavan](https://github.com/Sebavan)) **** NEED DEMO or DOC LINK)
   - Added anisotropy support to PBR ([Sebavan](https://github.com/Sebavan)) **** NEED DEMO or DOC LINK)
   - Added sheen support to PBR ([Sebavan](https://github.com/Sebavan)) **** NEED DEMO or DOC LINK)
->>>>>>> 90f10430
 
 ## Updates
 
@@ -117,15 +114,9 @@
 - Inspector light gizmo ([TrevorDev](https://github.com/TrevorDev))
 - Added option `multiMultiMaterials` to mesh.mergeMeshes ([danjpar](https://github.com/danjpar))
 - Expose fallback camera distortion metrics option in vrExperienceHelper ([TrevorDev](https://github.com/TrevorDev))
-<<<<<<< HEAD
-- Add setColor method to boundingBoxGizmo ([TrevorDev](https://github.com/TrevorDev)
-=======
-- Add setColor method to boundingBoxGizmo ([TrevorDev](https://github.com/TrevorDev))
-- Support rendering to a Multiview outputRenderTargetTexture to improve performance for XR scenarios ([TrevorDev](https://github.com/TrevorDev))
 - Added OnAfterEnteringVRObservable to webVRHelper ([TrevorDev](https://github.com/TrevorDev))
 - Added Support for Side By Side and Top/Bottom VR videos in the [video dome](https://doc.babylonjs.com/how_to/360videodome#video-types) ([Sebavan](https://github.com/Sebavan))
 - onActiveCameraChanged shouldn't be fired when rendering rig cameras ([TrevorDev](https://github.com/TrevorDev))
->>>>>>> 90f10430
 
 ### OBJ Loader
 - Add color vertex support (not part of standard) ([brianzinn](https://github.com/brianzinn))
