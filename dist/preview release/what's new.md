--- conflicted
+++ resolved
@@ -5,16 +5,13 @@
 ## Updates
 
 ### General
-<<<<<<< HEAD
-- Recast.js plugin nav mesh and crowd agent to ref performance optimizations. ([MackeyK24](https://github.com/MackeyK24))
-=======
+
 - NME Frames are now resizable from the corners ([Kyle Belfort](https://github.com/belfortk)
 - Refactored React refs from old string API to React.createRef() API ([Kyle Belfort](https://github.com/belfortk)
 
 - Scale on one axis for `BoundingBoxGizmo` ([cedricguillemet](https://github.com/cedricguillemet))
 
 - Simplified code contributions by fully automating the dev setup with gitpod ([nisarhassan12](https://github.com/nisarhassan12))
->>>>>>> 7b928da6
 
 ### Engine
 
@@ -33,6 +30,7 @@
 ### Physics
 
 - Ammo.js IDL exposed property update and raycast vehicle stablization support ([MackeyK24](https://github.com/MackeyK24))
+- Recast.js plugin nav mesh and crowd agent to ref performance optimizations. ([MackeyK24](https://github.com/MackeyK24))
 
 ### Loaders
 - Added support for glTF mesh instancing extension ([#7521](https://github.com/BabylonJS/Babylon.js/issues/7521)) ([drigax](https://github.com/Drigax))
