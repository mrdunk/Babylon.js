--- conflicted
+++ resolved
@@ -3,13 +3,8 @@
         "name": "David CATUHE"
     },
     "name": "babylonjs-post-process",
-<<<<<<< HEAD
     "description": "The Babylon.js post process library is a collection of advanced post process to be used in a Babylon.js scene.",
-    "version": "4.0.0-alpha.2",
-=======
-    "description": "The Babylon.js materials library is a collection of advanced materials to be used in a Babylon.js scene.",
     "version": "4.0.0-alpha.4",
->>>>>>> 5e85244e
     "repository": {
         "type": "git",
         "url": "https://github.com/BabylonJS/Babylon.js.git"
